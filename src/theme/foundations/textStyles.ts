--- conflicted
+++ resolved
@@ -66,19 +66,14 @@
   },
   'downloads-button-label': {
     fontFamily: '"JetBrains Mono", monospace',
-<<<<<<< HEAD
     color: 'bg',
-    fontSize: 'xs',
-=======
-    color: 'yellow.50',
     fontSize: { base: 'md', lg: 'xl' },
     textTransform: 'uppercase'
   },
   'downloads-button-sublabel': {
     fontFamily: '"JetBrains Mono", monospace',
-    color: 'yellow.50',
+    color: 'bg',
     fontSize: { base: 'xs', lg: 'sm' },
->>>>>>> 1d89df8c
     textTransform: 'uppercase'
   },
   'download-tab-label': {
