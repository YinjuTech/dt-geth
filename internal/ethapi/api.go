--- conflicted
+++ resolved
@@ -1291,14 +1291,6 @@
 		State:      state,
 		ErrorRatio: estimateGasErrorRatio,
 	}
-<<<<<<< HEAD
-
-	if err := args.CallDefaults(gasCap, header.BaseFee, b.ChainConfig().ChainID); err != nil {
-		return 0, err
-	}
-	call := args.ToMessage(header.BaseFee, true)
-	// Run the gas estimation andwrap any revertals into a custom return
-=======
 	// Set any required transaction default, but make sure the gas cap itself is not messed with
 	// if it was not specified in the original argument list.
 	if args.Gas == nil {
@@ -1307,10 +1299,9 @@
 	if err := args.CallDefaults(gasCap, header.BaseFee, b.ChainConfig().ChainID); err != nil {
 		return 0, err
 	}
-	call := args.ToMessage(header.BaseFee)
+	call := args.ToMessage(header.BaseFee, true)
 
 	// Run the gas estimation and wrap any revertals into a custom return
->>>>>>> 4461c1fc
 	estimate, revert, err := gasestimator.Estimate(ctx, call, opts, gasCap)
 	if err != nil {
 		if len(revert) > 0 {
