// Copyright 2015 The go-ethereum Authors
// This file is part of the go-ethereum library.
//
// The go-ethereum library is free software: you can redistribute it and/or modify
// it under the terms of the GNU Lesser General Public License as published by
// the Free Software Foundation, either version 3 of the License, or
// (at your option) any later version.
//
// The go-ethereum library is distributed in the hope that it will be useful,
// but WITHOUT ANY WARRANTY; without even the implied warranty of
// MERCHANTABILITY or FITNESS FOR A PARTICULAR PURPOSE. See the
// GNU Lesser General Public License for more details.
//
// You should have received a copy of the GNU Lesser General Public License
// along with the go-ethereum library. If not, see <http://www.gnu.org/licenses/>.

package ethapi

import (
	"context"
	"encoding/hex"
	"errors"
	"fmt"
	"math/big"
	"strings"
	"time"

	"github.com/davecgh/go-spew/spew"
	"github.com/ethereum/go-ethereum/accounts"
	"github.com/ethereum/go-ethereum/accounts/abi"
	"github.com/ethereum/go-ethereum/accounts/keystore"
	"github.com/ethereum/go-ethereum/accounts/scwallet"
	"github.com/ethereum/go-ethereum/common"
	"github.com/ethereum/go-ethereum/common/hexutil"
	"github.com/ethereum/go-ethereum/common/math"
	"github.com/ethereum/go-ethereum/consensus"
	"github.com/ethereum/go-ethereum/consensus/misc/eip1559"
	"github.com/ethereum/go-ethereum/core"
	"github.com/ethereum/go-ethereum/core/state"
	"github.com/ethereum/go-ethereum/core/types"
	"github.com/ethereum/go-ethereum/core/vm"
	"github.com/ethereum/go-ethereum/crypto"
	"github.com/ethereum/go-ethereum/eth/gasestimator"
	"github.com/ethereum/go-ethereum/eth/tracers/logger"
	"github.com/ethereum/go-ethereum/log"
	"github.com/ethereum/go-ethereum/p2p"
	"github.com/ethereum/go-ethereum/params"
	"github.com/ethereum/go-ethereum/rlp"
	"github.com/ethereum/go-ethereum/rpc"
	"github.com/ethereum/go-ethereum/trie"
	"github.com/tyler-smith/go-bip39"
)

// estimateGasErrorRatio is the amount of overestimation eth_estimateGas is
// allowed to produce in order to speed up calculations.
const estimateGasErrorRatio = 0.015

// EthereumAPI provides an API to access Ethereum related information.
type EthereumAPI struct {
	b Backend
}

// NewEthereumAPI creates a new Ethereum protocol API.
func NewEthereumAPI(b Backend) *EthereumAPI {
	return &EthereumAPI{b}
}

// GasPrice returns a suggestion for a gas price for legacy transactions.
func (s *EthereumAPI) GasPrice(ctx context.Context) (*hexutil.Big, error) {
	tipcap, err := s.b.SuggestGasTipCap(ctx)
	if err != nil {
		return nil, err
	}
	if head := s.b.CurrentHeader(); head.BaseFee != nil {
		tipcap.Add(tipcap, head.BaseFee)
	}
	return (*hexutil.Big)(tipcap), err
}

// MaxPriorityFeePerGas returns a suggestion for a gas tip cap for dynamic fee transactions.
func (s *EthereumAPI) MaxPriorityFeePerGas(ctx context.Context) (*hexutil.Big, error) {
	tipcap, err := s.b.SuggestGasTipCap(ctx)
	if err != nil {
		return nil, err
	}
	return (*hexutil.Big)(tipcap), err
}

type feeHistoryResult struct {
	OldestBlock  *hexutil.Big     `json:"oldestBlock"`
	Reward       [][]*hexutil.Big `json:"reward,omitempty"`
	BaseFee      []*hexutil.Big   `json:"baseFeePerGas,omitempty"`
	GasUsedRatio []float64        `json:"gasUsedRatio"`
}

// FeeHistory returns the fee market history.
func (s *EthereumAPI) FeeHistory(ctx context.Context, blockCount math.HexOrDecimal64, lastBlock rpc.BlockNumber, rewardPercentiles []float64) (*feeHistoryResult, error) {
	oldest, reward, baseFee, gasUsed, err := s.b.FeeHistory(ctx, uint64(blockCount), lastBlock, rewardPercentiles)
	if err != nil {
		return nil, err
	}
	results := &feeHistoryResult{
		OldestBlock:  (*hexutil.Big)(oldest),
		GasUsedRatio: gasUsed,
	}
	if reward != nil {
		results.Reward = make([][]*hexutil.Big, len(reward))
		for i, w := range reward {
			results.Reward[i] = make([]*hexutil.Big, len(w))
			for j, v := range w {
				results.Reward[i][j] = (*hexutil.Big)(v)
			}
		}
	}
	if baseFee != nil {
		results.BaseFee = make([]*hexutil.Big, len(baseFee))
		for i, v := range baseFee {
			results.BaseFee[i] = (*hexutil.Big)(v)
		}
	}
	return results, nil
}

// Syncing returns false in case the node is currently not syncing with the network. It can be up-to-date or has not
// yet received the latest block headers from its pears. In case it is synchronizing:
// - startingBlock: block number this node started to synchronize from
// - currentBlock:  block number this node is currently importing
// - highestBlock:  block number of the highest block header this node has received from peers
// - pulledStates:  number of state entries processed until now
// - knownStates:   number of known state entries that still need to be pulled
func (s *EthereumAPI) Syncing() (interface{}, error) {
	progress := s.b.SyncProgress()

	// Return not syncing if the synchronisation already completed
	if progress.CurrentBlock >= progress.HighestBlock {
		return false, nil
	}
	// Otherwise gather the block sync stats
	return map[string]interface{}{
		"startingBlock":       hexutil.Uint64(progress.StartingBlock),
		"currentBlock":        hexutil.Uint64(progress.CurrentBlock),
		"highestBlock":        hexutil.Uint64(progress.HighestBlock),
		"syncedAccounts":      hexutil.Uint64(progress.SyncedAccounts),
		"syncedAccountBytes":  hexutil.Uint64(progress.SyncedAccountBytes),
		"syncedBytecodes":     hexutil.Uint64(progress.SyncedBytecodes),
		"syncedBytecodeBytes": hexutil.Uint64(progress.SyncedBytecodeBytes),
		"syncedStorage":       hexutil.Uint64(progress.SyncedStorage),
		"syncedStorageBytes":  hexutil.Uint64(progress.SyncedStorageBytes),
		"healedTrienodes":     hexutil.Uint64(progress.HealedTrienodes),
		"healedTrienodeBytes": hexutil.Uint64(progress.HealedTrienodeBytes),
		"healedBytecodes":     hexutil.Uint64(progress.HealedBytecodes),
		"healedBytecodeBytes": hexutil.Uint64(progress.HealedBytecodeBytes),
		"healingTrienodes":    hexutil.Uint64(progress.HealingTrienodes),
		"healingBytecode":     hexutil.Uint64(progress.HealingBytecode),
	}, nil
}

// TxPoolAPI offers and API for the transaction pool. It only operates on data that is non-confidential.
type TxPoolAPI struct {
	b Backend
}

// NewTxPoolAPI creates a new tx pool service that gives information about the transaction pool.
func NewTxPoolAPI(b Backend) *TxPoolAPI {
	return &TxPoolAPI{b}
}

// Content returns the transactions contained within the transaction pool.
func (s *TxPoolAPI) Content() map[string]map[string]map[string]*RPCTransaction {
	content := map[string]map[string]map[string]*RPCTransaction{
		"pending": make(map[string]map[string]*RPCTransaction),
		"queued":  make(map[string]map[string]*RPCTransaction),
	}
	pending, queue := s.b.TxPoolContent()
	curHeader := s.b.CurrentHeader()
	// Flatten the pending transactions
	for account, txs := range pending {
		dump := make(map[string]*RPCTransaction)
		for _, tx := range txs {
			dump[fmt.Sprintf("%d", tx.Nonce())] = NewRPCPendingTransaction(tx, curHeader, s.b.ChainConfig())
		}
		content["pending"][account.Hex()] = dump
	}
	// Flatten the queued transactions
	for account, txs := range queue {
		dump := make(map[string]*RPCTransaction)
		for _, tx := range txs {
			dump[fmt.Sprintf("%d", tx.Nonce())] = NewRPCPendingTransaction(tx, curHeader, s.b.ChainConfig())
		}
		content["queued"][account.Hex()] = dump
	}
	return content
}

// ContentFrom returns the transactions contained within the transaction pool.
func (s *TxPoolAPI) ContentFrom(addr common.Address) map[string]map[string]*RPCTransaction {
	content := make(map[string]map[string]*RPCTransaction, 2)
	pending, queue := s.b.TxPoolContentFrom(addr)
	curHeader := s.b.CurrentHeader()

	// Build the pending transactions
	dump := make(map[string]*RPCTransaction, len(pending))
	for _, tx := range pending {
		dump[fmt.Sprintf("%d", tx.Nonce())] = NewRPCPendingTransaction(tx, curHeader, s.b.ChainConfig())
	}
	content["pending"] = dump

	// Build the queued transactions
	dump = make(map[string]*RPCTransaction, len(queue))
	for _, tx := range queue {
		dump[fmt.Sprintf("%d", tx.Nonce())] = NewRPCPendingTransaction(tx, curHeader, s.b.ChainConfig())
	}
	content["queued"] = dump

	return content
}

// Status returns the number of pending and queued transaction in the pool.
func (s *TxPoolAPI) Status() map[string]hexutil.Uint {
	pending, queue := s.b.Stats()
	return map[string]hexutil.Uint{
		"pending": hexutil.Uint(pending),
		"queued":  hexutil.Uint(queue),
	}
}

// Inspect retrieves the content of the transaction pool and flattens it into an
// easily inspectable list.
func (s *TxPoolAPI) Inspect() map[string]map[string]map[string]string {
	content := map[string]map[string]map[string]string{
		"pending": make(map[string]map[string]string),
		"queued":  make(map[string]map[string]string),
	}
	pending, queue := s.b.TxPoolContent()

	// Define a formatter to flatten a transaction into a string
	var format = func(tx *types.Transaction) string {
		if to := tx.To(); to != nil {
			return fmt.Sprintf("%s: %v wei + %v gas × %v wei", tx.To().Hex(), tx.Value(), tx.Gas(), tx.GasPrice())
		}
		return fmt.Sprintf("contract creation: %v wei + %v gas × %v wei", tx.Value(), tx.Gas(), tx.GasPrice())
	}
	// Flatten the pending transactions
	for account, txs := range pending {
		dump := make(map[string]string)
		for _, tx := range txs {
			dump[fmt.Sprintf("%d", tx.Nonce())] = format(tx)
		}
		content["pending"][account.Hex()] = dump
	}
	// Flatten the queued transactions
	for account, txs := range queue {
		dump := make(map[string]string)
		for _, tx := range txs {
			dump[fmt.Sprintf("%d", tx.Nonce())] = format(tx)
		}
		content["queued"][account.Hex()] = dump
	}
	return content
}

// EthereumAccountAPI provides an API to access accounts managed by this node.
// It offers only methods that can retrieve accounts.
type EthereumAccountAPI struct {
	am *accounts.Manager
}

// NewEthereumAccountAPI creates a new EthereumAccountAPI.
func NewEthereumAccountAPI(am *accounts.Manager) *EthereumAccountAPI {
	return &EthereumAccountAPI{am: am}
}

// Accounts returns the collection of accounts this node manages.
func (s *EthereumAccountAPI) Accounts() []common.Address {
	return s.am.Accounts()
}

// PersonalAccountAPI provides an API to access accounts managed by this node.
// It offers methods to create, (un)lock en list accounts. Some methods accept
// passwords and are therefore considered private by default.
type PersonalAccountAPI struct {
	am        *accounts.Manager
	nonceLock *AddrLocker
	b         Backend
}

// NewPersonalAccountAPI create a new PersonalAccountAPI.
func NewPersonalAccountAPI(b Backend, nonceLock *AddrLocker) *PersonalAccountAPI {
	return &PersonalAccountAPI{
		am:        b.AccountManager(),
		nonceLock: nonceLock,
		b:         b,
	}
}

// ListAccounts will return a list of addresses for accounts this node manages.
func (s *PersonalAccountAPI) ListAccounts() []common.Address {
	return s.am.Accounts()
}

// rawWallet is a JSON representation of an accounts.Wallet interface, with its
// data contents extracted into plain fields.
type rawWallet struct {
	URL      string             `json:"url"`
	Status   string             `json:"status"`
	Failure  string             `json:"failure,omitempty"`
	Accounts []accounts.Account `json:"accounts,omitempty"`
}

// ListWallets will return a list of wallets this node manages.
func (s *PersonalAccountAPI) ListWallets() []rawWallet {
	wallets := make([]rawWallet, 0) // return [] instead of nil if empty
	for _, wallet := range s.am.Wallets() {
		status, failure := wallet.Status()

		raw := rawWallet{
			URL:      wallet.URL().String(),
			Status:   status,
			Accounts: wallet.Accounts(),
		}
		if failure != nil {
			raw.Failure = failure.Error()
		}
		wallets = append(wallets, raw)
	}
	return wallets
}

// OpenWallet initiates a hardware wallet opening procedure, establishing a USB
// connection and attempting to authenticate via the provided passphrase. Note,
// the method may return an extra challenge requiring a second open (e.g. the
// Trezor PIN matrix challenge).
func (s *PersonalAccountAPI) OpenWallet(url string, passphrase *string) error {
	wallet, err := s.am.Wallet(url)
	if err != nil {
		return err
	}
	pass := ""
	if passphrase != nil {
		pass = *passphrase
	}
	return wallet.Open(pass)
}

// DeriveAccount requests an HD wallet to derive a new account, optionally pinning
// it for later reuse.
func (s *PersonalAccountAPI) DeriveAccount(url string, path string, pin *bool) (accounts.Account, error) {
	wallet, err := s.am.Wallet(url)
	if err != nil {
		return accounts.Account{}, err
	}
	derivPath, err := accounts.ParseDerivationPath(path)
	if err != nil {
		return accounts.Account{}, err
	}
	if pin == nil {
		pin = new(bool)
	}
	return wallet.Derive(derivPath, *pin)
}

// NewAccount will create a new account and returns the address for the new account.
func (s *PersonalAccountAPI) NewAccount(password string) (common.AddressEIP55, error) {
	ks, err := fetchKeystore(s.am)
	if err != nil {
		return common.AddressEIP55{}, err
	}
	acc, err := ks.NewAccount(password)
	if err == nil {
		addrEIP55 := common.AddressEIP55(acc.Address)
		log.Info("Your new key was generated", "address", addrEIP55.String())
		log.Warn("Please backup your key file!", "path", acc.URL.Path)
		log.Warn("Please remember your password!")
		return addrEIP55, nil
	}
	return common.AddressEIP55{}, err
}

// fetchKeystore retrieves the encrypted keystore from the account manager.
func fetchKeystore(am *accounts.Manager) (*keystore.KeyStore, error) {
	if ks := am.Backends(keystore.KeyStoreType); len(ks) > 0 {
		return ks[0].(*keystore.KeyStore), nil
	}
	return nil, errors.New("local keystore not used")
}

// ImportRawKey stores the given hex encoded ECDSA key into the key directory,
// encrypting it with the passphrase.
func (s *PersonalAccountAPI) ImportRawKey(privkey string, password string) (common.Address, error) {
	key, err := crypto.HexToECDSA(privkey)
	if err != nil {
		return common.Address{}, err
	}
	ks, err := fetchKeystore(s.am)
	if err != nil {
		return common.Address{}, err
	}
	acc, err := ks.ImportECDSA(key, password)
	return acc.Address, err
}

// UnlockAccount will unlock the account associated with the given address with
// the given password for duration seconds. If duration is nil it will use a
// default of 300 seconds. It returns an indication if the account was unlocked.
func (s *PersonalAccountAPI) UnlockAccount(ctx context.Context, addr common.Address, password string, duration *uint64) (bool, error) {
	// When the API is exposed by external RPC(http, ws etc), unless the user
	// explicitly specifies to allow the insecure account unlocking, otherwise
	// it is disabled.
	if s.b.ExtRPCEnabled() && !s.b.AccountManager().Config().InsecureUnlockAllowed {
		return false, errors.New("account unlock with HTTP access is forbidden")
	}

	const max = uint64(time.Duration(math.MaxInt64) / time.Second)
	var d time.Duration
	if duration == nil {
		d = 300 * time.Second
	} else if *duration > max {
		return false, errors.New("unlock duration too large")
	} else {
		d = time.Duration(*duration) * time.Second
	}
	ks, err := fetchKeystore(s.am)
	if err != nil {
		return false, err
	}
	err = ks.TimedUnlock(accounts.Account{Address: addr}, password, d)
	if err != nil {
		log.Warn("Failed account unlock attempt", "address", addr, "err", err)
	}
	return err == nil, err
}

// LockAccount will lock the account associated with the given address when it's unlocked.
func (s *PersonalAccountAPI) LockAccount(addr common.Address) bool {
	if ks, err := fetchKeystore(s.am); err == nil {
		return ks.Lock(addr) == nil
	}
	return false
}

// signTransaction sets defaults and signs the given transaction
// NOTE: the caller needs to ensure that the nonceLock is held, if applicable,
// and release it after the transaction has been submitted to the tx pool
func (s *PersonalAccountAPI) signTransaction(ctx context.Context, args *TransactionArgs, passwd string) (*types.Transaction, error) {
	// Look up the wallet containing the requested signer
	account := accounts.Account{Address: args.from()}
	wallet, err := s.am.Find(account)
	if err != nil {
		return nil, err
	}
	// Set some sanity defaults and terminate on failure
	if err := args.setDefaults(ctx, s.b); err != nil {
		return nil, err
	}
	// Assemble the transaction and sign with the wallet
	tx := args.toTransaction(false)

	return wallet.SignTxWithPassphrase(account, passwd, tx, s.b.ChainConfig().ChainID)
}

// SendTransaction will create a transaction from the given arguments and
// tries to sign it with the key associated with args.From. If the given
// passwd isn't able to decrypt the key it fails.
func (s *PersonalAccountAPI) SendTransaction(ctx context.Context, args TransactionArgs, passwd string) (common.Hash, error) {
	if args.Nonce == nil {
		// Hold the mutex around signing to prevent concurrent assignment of
		// the same nonce to multiple accounts.
		s.nonceLock.LockAddr(args.from())
		defer s.nonceLock.UnlockAddr(args.from())
	}
	signed, err := s.signTransaction(ctx, &args, passwd)
	if err != nil {
		log.Warn("Failed transaction send attempt", "from", args.from(), "to", args.To, "value", args.Value.ToInt(), "err", err)
		return common.Hash{}, err
	}
	return SubmitTransaction(ctx, s.b, signed)
}

// SignTransaction will create a transaction from the given arguments and
// tries to sign it with the key associated with args.From. If the given passwd isn't
// able to decrypt the key it fails. The transaction is returned in RLP-form, not broadcast
// to other nodes
func (s *PersonalAccountAPI) SignTransaction(ctx context.Context, args TransactionArgs, passwd string) (*SignTransactionResult, error) {
	// No need to obtain the noncelock mutex, since we won't be sending this
	// tx into the transaction pool, but right back to the user
	if args.From == nil {
		return nil, errors.New("sender not specified")
	}
	if args.Gas == nil {
		return nil, errors.New("gas not specified")
	}
	if args.GasPrice == nil && (args.MaxFeePerGas == nil || args.MaxPriorityFeePerGas == nil) {
		return nil, errors.New("missing gasPrice or maxFeePerGas/maxPriorityFeePerGas")
	}
	if args.Nonce == nil {
		return nil, errors.New("nonce not specified")
	}
	// Before actually signing the transaction, ensure the transaction fee is reasonable.
	tx := args.toTransaction(false)
	if err := checkTxFee(tx.GasPrice(), tx.Gas(), s.b.RPCTxFeeCap()); err != nil {
		return nil, err
	}
	signed, err := s.signTransaction(ctx, &args, passwd)
	if err != nil {
		log.Warn("Failed transaction sign attempt", "from", args.from(), "to", args.To, "value", args.Value.ToInt(), "err", err)
		return nil, err
	}
	data, err := signed.MarshalBinary()
	if err != nil {
		return nil, err
	}
	return &SignTransactionResult{data, signed}, nil
}

// Sign calculates an Ethereum ECDSA signature for:
// keccak256("\x19Ethereum Signed Message:\n" + len(message) + message))
//
// Note, the produced signature conforms to the secp256k1 curve R, S and V values,
// where the V value will be 27 or 28 for legacy reasons.
//
// The key used to calculate the signature is decrypted with the given password.
//
// https://github.com/ethereum/go-ethereum/wiki/Management-APIs#personal_sign
func (s *PersonalAccountAPI) Sign(ctx context.Context, data hexutil.Bytes, addr common.Address, passwd string) (hexutil.Bytes, error) {
	// Look up the wallet containing the requested signer
	account := accounts.Account{Address: addr}

	wallet, err := s.b.AccountManager().Find(account)
	if err != nil {
		return nil, err
	}
	// Assemble sign the data with the wallet
	signature, err := wallet.SignTextWithPassphrase(account, passwd, data)
	if err != nil {
		log.Warn("Failed data sign attempt", "address", addr, "err", err)
		return nil, err
	}
	signature[crypto.RecoveryIDOffset] += 27 // Transform V from 0/1 to 27/28 according to the yellow paper
	return signature, nil
}

// EcRecover returns the address for the account that was used to create the signature.
// Note, this function is compatible with eth_sign and personal_sign. As such it recovers
// the address of:
// hash = keccak256("\x19Ethereum Signed Message:\n"${message length}${message})
// addr = ecrecover(hash, signature)
//
// Note, the signature must conform to the secp256k1 curve R, S and V values, where
// the V value must be 27 or 28 for legacy reasons.
//
// https://github.com/ethereum/go-ethereum/wiki/Management-APIs#personal_ecRecover
func (s *PersonalAccountAPI) EcRecover(ctx context.Context, data, sig hexutil.Bytes) (common.Address, error) {
	if len(sig) != crypto.SignatureLength {
		return common.Address{}, fmt.Errorf("signature must be %d bytes long", crypto.SignatureLength)
	}
	if sig[crypto.RecoveryIDOffset] != 27 && sig[crypto.RecoveryIDOffset] != 28 {
		return common.Address{}, errors.New("invalid Ethereum signature (V is not 27 or 28)")
	}
	sig[crypto.RecoveryIDOffset] -= 27 // Transform yellow paper V from 27/28 to 0/1

	rpk, err := crypto.SigToPub(accounts.TextHash(data), sig)
	if err != nil {
		return common.Address{}, err
	}
	return crypto.PubkeyToAddress(*rpk), nil
}

// InitializeWallet initializes a new wallet at the provided URL, by generating and returning a new private key.
func (s *PersonalAccountAPI) InitializeWallet(ctx context.Context, url string) (string, error) {
	wallet, err := s.am.Wallet(url)
	if err != nil {
		return "", err
	}

	entropy, err := bip39.NewEntropy(256)
	if err != nil {
		return "", err
	}

	mnemonic, err := bip39.NewMnemonic(entropy)
	if err != nil {
		return "", err
	}

	seed := bip39.NewSeed(mnemonic, "")

	switch wallet := wallet.(type) {
	case *scwallet.Wallet:
		return mnemonic, wallet.Initialize(seed)
	default:
		return "", errors.New("specified wallet does not support initialization")
	}
}

// Unpair deletes a pairing between wallet and geth.
func (s *PersonalAccountAPI) Unpair(ctx context.Context, url string, pin string) error {
	wallet, err := s.am.Wallet(url)
	if err != nil {
		return err
	}

	switch wallet := wallet.(type) {
	case *scwallet.Wallet:
		return wallet.Unpair([]byte(pin))
	default:
		return errors.New("specified wallet does not support pairing")
	}
}

// BlockChainAPI provides an API to access Ethereum blockchain data.
type BlockChainAPI struct {
	b Backend
}

// NewBlockChainAPI creates a new Ethereum blockchain API.
func NewBlockChainAPI(b Backend) *BlockChainAPI {
	return &BlockChainAPI{b}
}

// ChainId is the EIP-155 replay-protection chain id for the current Ethereum chain config.
//
// Note, this method does not conform to EIP-695 because the configured chain ID is always
// returned, regardless of the current head block. We used to return an error when the chain
// wasn't synced up to a block where EIP-155 is enabled, but this behavior caused issues
// in CL clients.
func (api *BlockChainAPI) ChainId() *hexutil.Big {
	return (*hexutil.Big)(api.b.ChainConfig().ChainID)
}

// BlockNumber returns the block number of the chain head.
func (s *BlockChainAPI) BlockNumber() hexutil.Uint64 {
	header, _ := s.b.HeaderByNumber(context.Background(), rpc.LatestBlockNumber) // latest header should always be available
	return hexutil.Uint64(header.Number.Uint64())
}

// GetBalance returns the amount of wei for the given address in the state of the
// given block number. The rpc.LatestBlockNumber and rpc.PendingBlockNumber meta
// block numbers are also allowed.
func (s *BlockChainAPI) GetBalance(ctx context.Context, address common.Address, blockNrOrHash rpc.BlockNumberOrHash) (*hexutil.Big, error) {
	state, _, err := s.b.StateAndHeaderByNumberOrHash(ctx, blockNrOrHash)
	if state == nil || err != nil {
		return nil, err
	}
	return (*hexutil.Big)(state.GetBalance(address)), state.Error()
}

// Result structs for GetProof
type AccountResult struct {
	Address      common.Address  `json:"address"`
	AccountProof []string        `json:"accountProof"`
	Balance      *hexutil.Big    `json:"balance"`
	CodeHash     common.Hash     `json:"codeHash"`
	Nonce        hexutil.Uint64  `json:"nonce"`
	StorageHash  common.Hash     `json:"storageHash"`
	StorageProof []StorageResult `json:"storageProof"`
}

type StorageResult struct {
	Key   string       `json:"key"`
	Value *hexutil.Big `json:"value"`
	Proof []string     `json:"proof"`
}

// proofList implements ethdb.KeyValueWriter and collects the proofs as
// hex-strings for delivery to rpc-caller.
type proofList []string

func (n *proofList) Put(key []byte, value []byte) error {
	*n = append(*n, hexutil.Encode(value))
	return nil
}

func (n *proofList) Delete(key []byte) error {
	panic("not supported")
}

// GetProof returns the Merkle-proof for a given account and optionally some storage keys.
func (s *BlockChainAPI) GetProof(ctx context.Context, address common.Address, storageKeys []string, blockNrOrHash rpc.BlockNumberOrHash) (*AccountResult, error) {
	var (
		keys         = make([]common.Hash, len(storageKeys))
		keyLengths   = make([]int, len(storageKeys))
		storageProof = make([]StorageResult, len(storageKeys))
	)
	// Deserialize all keys. This prevents state access on invalid input.
	for i, hexKey := range storageKeys {
		var err error
		keys[i], keyLengths[i], err = decodeHash(hexKey)
		if err != nil {
			return nil, err
		}
	}
	statedb, header, err := s.b.StateAndHeaderByNumberOrHash(ctx, blockNrOrHash)
	if statedb == nil || err != nil {
		return nil, err
	}
	codeHash := statedb.GetCodeHash(address)
	storageRoot := statedb.GetStorageRoot(address)

	if len(keys) > 0 {
		var storageTrie state.Trie
		if storageRoot != types.EmptyRootHash && storageRoot != (common.Hash{}) {
			id := trie.StorageTrieID(header.Root, crypto.Keccak256Hash(address.Bytes()), storageRoot)
			st, err := trie.NewStateTrie(id, statedb.Database().TrieDB())
			if err != nil {
				return nil, err
			}
			storageTrie = st
		}
		// Create the proofs for the storageKeys.
		for i, key := range keys {
			// Output key encoding is a bit special: if the input was a 32-byte hash, it is
			// returned as such. Otherwise, we apply the QUANTITY encoding mandated by the
			// JSON-RPC spec for getProof. This behavior exists to preserve backwards
			// compatibility with older client versions.
			var outputKey string
			if keyLengths[i] != 32 {
				outputKey = hexutil.EncodeBig(key.Big())
			} else {
				outputKey = hexutil.Encode(key[:])
			}
			if storageTrie == nil {
				storageProof[i] = StorageResult{outputKey, &hexutil.Big{}, []string{}}
				continue
			}
			var proof proofList
			if err := storageTrie.Prove(crypto.Keccak256(key.Bytes()), &proof); err != nil {
				return nil, err
			}
			value := (*hexutil.Big)(statedb.GetState(address, key).Big())
			storageProof[i] = StorageResult{outputKey, value, proof}
		}
	}
	// Create the accountProof.
	tr, err := trie.NewStateTrie(trie.StateTrieID(header.Root), statedb.Database().TrieDB())
	if err != nil {
		return nil, err
	}
	var accountProof proofList
	if err := tr.Prove(crypto.Keccak256(address.Bytes()), &accountProof); err != nil {
		return nil, err
	}
	return &AccountResult{
		Address:      address,
		AccountProof: accountProof,
		Balance:      (*hexutil.Big)(statedb.GetBalance(address)),
		CodeHash:     codeHash,
		Nonce:        hexutil.Uint64(statedb.GetNonce(address)),
		StorageHash:  storageRoot,
		StorageProof: storageProof,
	}, statedb.Error()
}

// decodeHash parses a hex-encoded 32-byte hash. The input may optionally
// be prefixed by 0x and can have a byte length up to 32.
func decodeHash(s string) (h common.Hash, inputLength int, err error) {
	if strings.HasPrefix(s, "0x") || strings.HasPrefix(s, "0X") {
		s = s[2:]
	}
	if (len(s) & 1) > 0 {
		s = "0" + s
	}
	b, err := hex.DecodeString(s)
	if err != nil {
		return common.Hash{}, 0, errors.New("hex string invalid")
	}
	if len(b) > 32 {
		return common.Hash{}, len(b), errors.New("hex string too long, want at most 32 bytes")
	}
	return common.BytesToHash(b), len(b), nil
}

// GetHeaderByNumber returns the requested canonical block header.
//   - When blockNr is -1 the chain pending header is returned.
//   - When blockNr is -2 the chain latest header is returned.
//   - When blockNr is -3 the chain finalized header is returned.
//   - When blockNr is -4 the chain safe header is returned.
func (s *BlockChainAPI) GetHeaderByNumber(ctx context.Context, number rpc.BlockNumber) (map[string]interface{}, error) {
	header, err := s.b.HeaderByNumber(ctx, number)
	if header != nil && err == nil {
		response := s.rpcMarshalHeader(ctx, header)
		if number == rpc.PendingBlockNumber {
			// Pending header need to nil out a few fields
			for _, field := range []string{"hash", "nonce", "miner"} {
				response[field] = nil
			}
		}
		return response, err
	}
	return nil, err
}

// GetHeaderByHash returns the requested header by hash.
func (s *BlockChainAPI) GetHeaderByHash(ctx context.Context, hash common.Hash) map[string]interface{} {
	header, _ := s.b.HeaderByHash(ctx, hash)
	if header != nil {
		return s.rpcMarshalHeader(ctx, header)
	}
	return nil
}

// GetBlockByNumber returns the requested canonical block.
//   - When blockNr is -1 the chain pending block is returned.
//   - When blockNr is -2 the chain latest block is returned.
//   - When blockNr is -3 the chain finalized block is returned.
//   - When blockNr is -4 the chain safe block is returned.
//   - When fullTx is true all transactions in the block are returned, otherwise
//     only the transaction hash is returned.
func (s *BlockChainAPI) GetBlockByNumber(ctx context.Context, number rpc.BlockNumber, fullTx bool) (map[string]interface{}, error) {
	block, err := s.b.BlockByNumber(ctx, number)
	if block != nil && err == nil {
		response, err := s.rpcMarshalBlock(ctx, block, true, fullTx)
		if err == nil && number == rpc.PendingBlockNumber {
			// Pending blocks need to nil out a few fields
			for _, field := range []string{"hash", "nonce", "miner"} {
				response[field] = nil
			}
		}
		return response, err
	}
	return nil, err
}

// GetBlockByHash returns the requested block. When fullTx is true all transactions in the block are returned in full
// detail, otherwise only the transaction hash is returned.
func (s *BlockChainAPI) GetBlockByHash(ctx context.Context, hash common.Hash, fullTx bool) (map[string]interface{}, error) {
	block, err := s.b.BlockByHash(ctx, hash)
	if block != nil {
		return s.rpcMarshalBlock(ctx, block, true, fullTx)
	}
	return nil, err
}

// GetUncleByBlockNumberAndIndex returns the uncle block for the given block hash and index.
func (s *BlockChainAPI) GetUncleByBlockNumberAndIndex(ctx context.Context, blockNr rpc.BlockNumber, index hexutil.Uint) (map[string]interface{}, error) {
	block, err := s.b.BlockByNumber(ctx, blockNr)
	if block != nil {
		uncles := block.Uncles()
		if index >= hexutil.Uint(len(uncles)) {
			log.Debug("Requested uncle not found", "number", blockNr, "hash", block.Hash(), "index", index)
			return nil, nil
		}
		block = types.NewBlockWithHeader(uncles[index])
		return s.rpcMarshalBlock(ctx, block, false, false)
	}
	return nil, err
}

// GetUncleByBlockHashAndIndex returns the uncle block for the given block hash and index.
func (s *BlockChainAPI) GetUncleByBlockHashAndIndex(ctx context.Context, blockHash common.Hash, index hexutil.Uint) (map[string]interface{}, error) {
	block, err := s.b.BlockByHash(ctx, blockHash)
	if block != nil {
		uncles := block.Uncles()
		if index >= hexutil.Uint(len(uncles)) {
			log.Debug("Requested uncle not found", "number", block.Number(), "hash", blockHash, "index", index)
			return nil, nil
		}
		block = types.NewBlockWithHeader(uncles[index])
		return s.rpcMarshalBlock(ctx, block, false, false)
	}
	return nil, err
}

// GetUncleCountByBlockNumber returns number of uncles in the block for the given block number
func (s *BlockChainAPI) GetUncleCountByBlockNumber(ctx context.Context, blockNr rpc.BlockNumber) *hexutil.Uint {
	if block, _ := s.b.BlockByNumber(ctx, blockNr); block != nil {
		n := hexutil.Uint(len(block.Uncles()))
		return &n
	}
	return nil
}

// GetUncleCountByBlockHash returns number of uncles in the block for the given block hash
func (s *BlockChainAPI) GetUncleCountByBlockHash(ctx context.Context, blockHash common.Hash) *hexutil.Uint {
	if block, _ := s.b.BlockByHash(ctx, blockHash); block != nil {
		n := hexutil.Uint(len(block.Uncles()))
		return &n
	}
	return nil
}

// GetCode returns the code stored at the given address in the state for the given block number.
func (s *BlockChainAPI) GetCode(ctx context.Context, address common.Address, blockNrOrHash rpc.BlockNumberOrHash) (hexutil.Bytes, error) {
	state, _, err := s.b.StateAndHeaderByNumberOrHash(ctx, blockNrOrHash)
	if state == nil || err != nil {
		return nil, err
	}
	code := state.GetCode(address)
	return code, state.Error()
}

// GetStorageAt returns the storage from the state at the given address, key and
// block number. The rpc.LatestBlockNumber and rpc.PendingBlockNumber meta block
// numbers are also allowed.
func (s *BlockChainAPI) GetStorageAt(ctx context.Context, address common.Address, hexKey string, blockNrOrHash rpc.BlockNumberOrHash) (hexutil.Bytes, error) {
	state, _, err := s.b.StateAndHeaderByNumberOrHash(ctx, blockNrOrHash)
	if state == nil || err != nil {
		return nil, err
	}
	key, _, err := decodeHash(hexKey)
	if err != nil {
		return nil, fmt.Errorf("unable to decode storage key: %s", err)
	}
	res := state.GetState(address, key)
	return res[:], state.Error()
}

// GetBlockReceipts returns the block receipts for the given block hash or number or tag.
func (s *BlockChainAPI) GetBlockReceipts(ctx context.Context, blockNrOrHash rpc.BlockNumberOrHash) ([]map[string]interface{}, error) {
	block, err := s.b.BlockByNumberOrHash(ctx, blockNrOrHash)
	if block == nil || err != nil {
		// When the block doesn't exist, the RPC method should return JSON null
		// as per specification.
		return nil, nil
	}
	receipts, err := s.b.GetReceipts(ctx, block.Hash())
	if err != nil {
		return nil, err
	}
	txs := block.Transactions()
	if len(txs) != len(receipts) {
		return nil, fmt.Errorf("receipts length mismatch: %d vs %d", len(txs), len(receipts))
	}

	// Derive the sender.
	signer := types.MakeSigner(s.b.ChainConfig(), block.Number(), block.Time())

	result := make([]map[string]interface{}, len(receipts))
	for i, receipt := range receipts {
		result[i] = marshalReceipt(receipt, block.Hash(), block.NumberU64(), signer, txs[i], i)
	}

	return result, nil
}

// OverrideAccount indicates the overriding fields of account during the execution
// of a message call.
// Note, state and stateDiff can't be specified at the same time. If state is
// set, message execution will only use the data in the given state. Otherwise
// if statDiff is set, all diff will be applied first and then execute the call
// message.
type OverrideAccount struct {
	Nonce            *hexutil.Uint64              `json:"nonce"`
	Code             *hexutil.Bytes               `json:"code"`
	Balance          **hexutil.Big                `json:"balance"`
	State            *map[common.Hash]common.Hash `json:"state"`
	StateDiff        *map[common.Hash]common.Hash `json:"stateDiff"`
	MovePrecompileTo *common.Address              `json:"movePrecompileToAddress"`
}

// StateOverride is the collection of overridden accounts.
type StateOverride map[common.Address]OverrideAccount

// Apply overrides the fields of specified accounts into the given state.
func (diff *StateOverride) Apply(state *state.StateDB, precompiles vm.PrecompiledContracts) error {
	if diff == nil {
		return nil
	}
	for addr, account := range *diff {
		p, isPrecompile := precompiles[addr]
		// The MoveTo feature makes it possible to move a precompile
		// code to another address. If the target address is another precompile
		// the code for the latter is lost for this session.
		// Note the destination account is not cleared upon move.
		if account.MovePrecompileTo != nil {
			if !isPrecompile {
				return fmt.Errorf("account %s is not a precompile", addr.Hex())
			}
			precompiles[*account.MovePrecompileTo] = p
		}
		if isPrecompile {
			delete(precompiles, addr)
		}
		// Override account nonce.
		if account.Nonce != nil {
			state.SetNonce(addr, uint64(*account.Nonce))
		}
		// Override account(contract) code.
		if account.Code != nil {
			state.SetCode(addr, *account.Code)
		}
		// Override account balance.
		if account.Balance != nil {
			state.SetBalance(addr, (*big.Int)(*account.Balance))
		}
		if account.State != nil && account.StateDiff != nil {
			return fmt.Errorf("account %s has both 'state' and 'stateDiff'", addr.Hex())
		}
		// Replace entire state if caller requires.
		if account.State != nil {
			state.SetStorage(addr, *account.State)
		}
		// Apply state diff into specified accounts.
		if account.StateDiff != nil {
			for key, value := range *account.StateDiff {
				state.SetState(addr, key, value)
			}
		}
	}
	// Now finalize the changes. Finalize is normally performed between transactions.
	// By using finalize, the overrides are semantically behaving as
	// if they were created in a transaction just before the tracing occur.
	state.Finalise(false)
	return nil
}

// BlockOverrides is a set of header fields to override.
type BlockOverrides struct {
<<<<<<< HEAD
	Number        *hexutil.Big
	Difficulty    *hexutil.Big // No-op if we're simulating post-merge calls.
	Time          *hexutil.Uint64
	GasLimit      *hexutil.Uint64
	FeeRecipient  *common.Address
	PrevRandao    *common.Hash
	BaseFeePerGas *hexutil.Big
=======
	Number      *hexutil.Big
	Difficulty  *hexutil.Big
	Time        *hexutil.Uint64
	GasLimit    *hexutil.Uint64
	Coinbase    *common.Address
	Random      *common.Hash
	BaseFee     *hexutil.Big
	BlobBaseFee *hexutil.Big
>>>>>>> 0f74aad6
}

// Apply overrides the given header fields into the given block context.
func (diff *BlockOverrides) Apply(blockCtx *vm.BlockContext) {
	if diff == nil {
		return
	}
	if diff.Number != nil {
		blockCtx.BlockNumber = diff.Number.ToInt()
	}
	if diff.Difficulty != nil {
		blockCtx.Difficulty = diff.Difficulty.ToInt()
	}
	if diff.Time != nil {
		blockCtx.Time = uint64(*diff.Time)
	}
	if diff.GasLimit != nil {
		blockCtx.GasLimit = uint64(*diff.GasLimit)
	}
	if diff.FeeRecipient != nil {
		blockCtx.Coinbase = *diff.FeeRecipient
	}
	if diff.PrevRandao != nil {
		blockCtx.Random = diff.PrevRandao
	}
	if diff.BaseFeePerGas != nil {
		blockCtx.BaseFee = diff.BaseFeePerGas.ToInt()
	}
}

// ApplyToHeader overrides the given fields into a header.
func (diff *BlockOverrides) ApplyToHeader(header *types.Header) {
	if diff == nil {
		return
	}
	if diff.Number != nil {
		header.Number = diff.Number.ToInt()
	}
	if diff.Difficulty != nil {
		header.Difficulty = diff.Difficulty.ToInt()
	}
	if diff.Time != nil {
		header.Time = uint64(*diff.Time)
	}
	if diff.GasLimit != nil {
		header.GasLimit = uint64(*diff.GasLimit)
	}
	if diff.FeeRecipient != nil {
		header.Coinbase = *diff.FeeRecipient
	}
	if diff.PrevRandao != nil {
		header.MixDigest = *diff.PrevRandao
	}
	if diff.BaseFeePerGas != nil {
		header.BaseFee = diff.BaseFeePerGas.ToInt()
	}
	if diff.BlobBaseFee != nil {
		blockCtx.BlobBaseFee = diff.BlobBaseFee.ToInt()
	}
}

// ChainContextBackend provides methods required to implement ChainContext.
type ChainContextBackend interface {
	Engine() consensus.Engine
	HeaderByNumber(context.Context, rpc.BlockNumber) (*types.Header, error)
}

// ChainContext is an implementation of core.ChainContext. It's main use-case
// is instantiating a vm.BlockContext without having access to the BlockChain object.
type ChainContext struct {
	b   ChainContextBackend
	ctx context.Context
}

// NewChainContext creates a new ChainContext object.
func NewChainContext(ctx context.Context, backend ChainContextBackend) *ChainContext {
	return &ChainContext{ctx: ctx, b: backend}
}

func (context *ChainContext) Engine() consensus.Engine {
	return context.b.Engine()
}

func (context *ChainContext) GetHeader(hash common.Hash, number uint64) *types.Header {
	// This method is called to get the hash for a block number when executing the BLOCKHASH
	// opcode. Hence no need to search for non-canonical blocks.
	header, err := context.b.HeaderByNumber(context.ctx, rpc.BlockNumber(number))
	if err != nil || header.Hash() != hash {
		return nil
	}
	return header
}

func DoCall(ctx context.Context, b Backend, args TransactionArgs, blockNrOrHash rpc.BlockNumberOrHash, overrides *StateOverride, blockOverrides *BlockOverrides, timeout time.Duration, globalGasCap uint64) (*core.ExecutionResult, error) {
	defer func(start time.Time) { log.Debug("Executing EVM call finished", "runtime", time.Since(start)) }(time.Now())

	state, header, err := b.StateAndHeaderByNumberOrHash(ctx, blockNrOrHash)
	if state == nil || err != nil {
		return nil, err
	}

	return doCall(ctx, b, args, state, header, overrides, blockOverrides, timeout, globalGasCap)
}

func doCall(ctx context.Context, b Backend, args TransactionArgs, state *state.StateDB, header *types.Header, overrides *StateOverride, blockOverrides *BlockOverrides, timeout time.Duration, globalGasCap uint64) (*core.ExecutionResult, error) {
	blockCtx := core.NewEVMBlockContext(header, NewChainContext(ctx, b), nil)
	if blockOverrides != nil {
		blockOverrides.Apply(&blockCtx)
	}
	rules := b.ChainConfig().Rules(blockCtx.BlockNumber, blockCtx.Random != nil, blockCtx.Time)
	precompiles := vm.ActivePrecompiledContracts(rules).Copy()
	if err := overrides.Apply(state, precompiles); err != nil {
		return nil, err
	}

	// Setup context so it may be cancelled the call has completed
	// or, in case of unmetered gas, setup a context with a timeout.
	var cancel context.CancelFunc
	if timeout > 0 {
		ctx, cancel = context.WithTimeout(ctx, timeout)
	} else {
		ctx, cancel = context.WithCancel(ctx)
	}
	// Make sure the context is cancelled when the call has completed
	// this makes sure resources are cleaned up.
	defer cancel()
	return applyMessage(ctx, b, args, state, header, timeout, new(core.GasPool).AddGas(globalGasCap), &blockCtx, &vm.Config{NoBaseFee: true}, nil, false)
}

func applyMessage(ctx context.Context, b Backend, args TransactionArgs, state *state.StateDB, header *types.Header, timeout time.Duration, gp *core.GasPool, blockContext *vm.BlockContext, vmConfig *vm.Config, precompiles vm.PrecompiledContracts, validate bool) (*core.ExecutionResult, error) {
	// Get a new instance of the EVM.
	msg, err := args.ToMessage(gp.Gas(), header.BaseFee, !validate)
	if err != nil {
		return nil, err
	}
	evm, vmError := b.GetEVM(ctx, msg, state, header, vmConfig, blockContext)
	if precompiles != nil {
		evm.SetPrecompiles(precompiles)
	}
<<<<<<< HEAD
=======
	evm := b.GetEVM(ctx, msg, state, header, &vm.Config{NoBaseFee: true}, &blockCtx)
>>>>>>> 0f74aad6

	// Wait for the context to be done and cancel the evm. Even if the
	// EVM has finished, cancelling may be done (repeatedly)
	go func() {
		<-ctx.Done()
		evm.Cancel()
	}()

	// Execute the message.
	result, err := core.ApplyMessage(evm, msg, gp)
	if err := state.Error(); err != nil {
		return nil, err
	}

	// If the timer caused an abort, return an appropriate error message
	if evm.Cancelled() {
		return nil, fmt.Errorf("execution aborted (timeout = %v)", timeout)
	}
	if err != nil {
		return result, fmt.Errorf("err: %w (supplied gas %d)", err, msg.GasLimit)
	}
	return result, nil
}

<<<<<<< HEAD
func newRevertError(result *core.ExecutionResult) *revertError {
	reason, errUnpack := abi.UnpackRevert(result.Revert())
	err := errors.New("execution reverted")
=======
func DoCall(ctx context.Context, b Backend, args TransactionArgs, blockNrOrHash rpc.BlockNumberOrHash, overrides *StateOverride, blockOverrides *BlockOverrides, timeout time.Duration, globalGasCap uint64) (*core.ExecutionResult, error) {
	defer func(start time.Time) { log.Debug("Executing EVM call finished", "runtime", time.Since(start)) }(time.Now())

	state, header, err := b.StateAndHeaderByNumberOrHash(ctx, blockNrOrHash)
	if state == nil || err != nil {
		return nil, err
	}

	return doCall(ctx, b, args, state, header, overrides, blockOverrides, timeout, globalGasCap)
}

func newRevertError(revert []byte) *revertError {
	err := vm.ErrExecutionReverted

	reason, errUnpack := abi.UnpackRevert(revert)
>>>>>>> 0f74aad6
	if errUnpack == nil {
		err = fmt.Errorf("%w: %v", vm.ErrExecutionReverted, reason)
	}
	return &revertError{
		error:  err,
		reason: hexutil.Encode(revert),
	}
}

// revertError is an API error that encompasses an EVM revertal with JSON error
// code and a binary data blob.
type revertError struct {
	error
	reason string // revert reason hex encoded
}

// ErrorCode returns the JSON error code for a revertal.
// See: https://github.com/ethereum/wiki/wiki/JSON-RPC-Error-Codes-Improvement-Proposal
func (e *revertError) ErrorCode() int {
	return 3
}

// ErrorData returns the hex encoded revert reason.
func (e *revertError) ErrorData() interface{} {
	return e.reason
}

// Call executes the given transaction on the state for the given block number.
//
// Additionally, the caller can specify a batch of contract for fields overriding.
//
// Note, this function doesn't make and changes in the state/blockchain and is
// useful to execute and retrieve values.
func (s *BlockChainAPI) Call(ctx context.Context, args TransactionArgs, blockNrOrHash *rpc.BlockNumberOrHash, overrides *StateOverride, blockOverrides *BlockOverrides) (hexutil.Bytes, error) {
	if blockNrOrHash == nil {
		latest := rpc.BlockNumberOrHashWithNumber(rpc.LatestBlockNumber)
		blockNrOrHash = &latest
	}
	result, err := DoCall(ctx, s.b, args, *blockNrOrHash, overrides, blockOverrides, s.b.RPCEVMTimeout(), s.b.RPCGasCap())
	if err != nil {
		return nil, err
	}
	// If the result contains a revert reason, try to unpack and return it.
	if len(result.Revert()) > 0 {
		return nil, newRevertError(result.Revert())
	}
	return result.Return(), result.Err
}

<<<<<<< HEAD
// MulticallV1 executes series of transactions on top of a base state.
// The transactions are packed into blocks. For each block, block header
// fields can be overridden. The state can also be overridden prior to
// execution of each block.
//
// Note, this function doesn't make any changes in the state/blockchain and is
// useful to execute and retrieve values.
func (s *BlockChainAPI) MulticallV1(ctx context.Context, opts mcOpts, blockNrOrHash *rpc.BlockNumberOrHash) ([]mcBlockResult, error) {
	if len(opts.BlockStateCalls) == 0 {
		return nil, &invalidParamsError{message: "empty input"}
	} else if len(opts.BlockStateCalls) > maxMulticallBlocks {
		return nil, &clientLimitExceededError{message: "too many blocks"}
	}
	if blockNrOrHash == nil {
		n := rpc.BlockNumberOrHashWithNumber(rpc.LatestBlockNumber)
		blockNrOrHash = &n
	}
	mc := &multicall{b: s.b, blockNrOrHash: *blockNrOrHash}
	return mc.execute(ctx, opts)
}

// executeEstimate is a helper that executes the transaction under a given gas limit and returns
// true if the transaction fails for a reason that might be related to not enough gas. A non-nil
// error means execution failed due to reasons unrelated to the gas limit.
func executeEstimate(ctx context.Context, b Backend, args TransactionArgs, state *state.StateDB, header *types.Header, gasCap uint64, gasLimit uint64) (bool, *core.ExecutionResult, error) {
	args.Gas = (*hexutil.Uint64)(&gasLimit)
	result, err := doCall(ctx, b, args, state, header, nil, nil, 0, gasCap)
	if err != nil {
		if errors.Is(err, core.ErrIntrinsicGas) {
			return true, nil, nil // Special case, raise gas limit
		}
		return true, nil, err // Bail out
	}
	return result.Failed(), result, nil
}

=======
>>>>>>> 0f74aad6
// DoEstimateGas returns the lowest possible gas limit that allows the transaction to run
// successfully at block `blockNrOrHash`. It returns error if the transaction would revert, or if
// there are unexpected failures. The gas limit is capped by both `args.Gas` (if non-nil &
// non-zero) and `gasCap` (if non-zero).
func DoEstimateGas(ctx context.Context, b Backend, args TransactionArgs, blockNrOrHash rpc.BlockNumberOrHash, overrides *StateOverride, gasCap uint64) (hexutil.Uint64, error) {
	// Retrieve the base state and mutate it with any overrides
	state, header, err := b.StateAndHeaderByNumberOrHash(ctx, blockNrOrHash)
	if state == nil || err != nil {
		return 0, err
	}
<<<<<<< HEAD
	if err := overrides.Apply(state, nil); err != nil {
=======
	if err = overrides.Apply(state); err != nil {
>>>>>>> 0f74aad6
		return 0, err
	}
	// Construct the gas estimator option from the user input
	opts := &gasestimator.Options{
		Config:     b.ChainConfig(),
		Chain:      NewChainContext(ctx, b),
		Header:     header,
		State:      state,
		ErrorRatio: estimateGasErrorRatio,
	}
	// Run the gas estimation andwrap any revertals into a custom return
	call, err := args.ToMessage(gasCap, header.BaseFee)
	if err != nil {
		return 0, err
	}
	estimate, revert, err := gasestimator.Estimate(ctx, call, opts, gasCap)
	if err != nil {
		if len(revert) > 0 {
			return 0, newRevertError(revert)
		}
		return 0, err
	}
	return hexutil.Uint64(estimate), nil
}

// EstimateGas returns the lowest possible gas limit that allows the transaction to run
// successfully at block `blockNrOrHash`, or the latest block if `blockNrOrHash` is unspecified. It
// returns error if the transaction would revert or if there are unexpected failures. The returned
// value is capped by both `args.Gas` (if non-nil & non-zero) and the backend's RPCGasCap
// configuration (if non-zero).
func (s *BlockChainAPI) EstimateGas(ctx context.Context, args TransactionArgs, blockNrOrHash *rpc.BlockNumberOrHash, overrides *StateOverride) (hexutil.Uint64, error) {
	bNrOrHash := rpc.BlockNumberOrHashWithNumber(rpc.LatestBlockNumber)
	if blockNrOrHash != nil {
		bNrOrHash = *blockNrOrHash
	}
	return DoEstimateGas(ctx, s.b, args, bNrOrHash, overrides, s.b.RPCGasCap())
}

// RPCMarshalHeader converts the given header to the RPC output .
func RPCMarshalHeader(head *types.Header) map[string]interface{} {
	result := map[string]interface{}{
		"number":           (*hexutil.Big)(head.Number),
		"hash":             head.Hash(),
		"parentHash":       head.ParentHash,
		"nonce":            head.Nonce,
		"mixHash":          head.MixDigest,
		"sha3Uncles":       head.UncleHash,
		"logsBloom":        head.Bloom,
		"stateRoot":        head.Root,
		"miner":            head.Coinbase,
		"difficulty":       (*hexutil.Big)(head.Difficulty),
		"extraData":        hexutil.Bytes(head.Extra),
		"gasLimit":         hexutil.Uint64(head.GasLimit),
		"gasUsed":          hexutil.Uint64(head.GasUsed),
		"timestamp":        hexutil.Uint64(head.Time),
		"transactionsRoot": head.TxHash,
		"receiptsRoot":     head.ReceiptHash,
	}
	if head.BaseFee != nil {
		result["baseFeePerGas"] = (*hexutil.Big)(head.BaseFee)
	}
	if head.WithdrawalsHash != nil {
		result["withdrawalsRoot"] = head.WithdrawalsHash
	}
	if head.BlobGasUsed != nil {
		result["blobGasUsed"] = hexutil.Uint64(*head.BlobGasUsed)
	}
	if head.ExcessBlobGas != nil {
		result["excessBlobGas"] = hexutil.Uint64(*head.ExcessBlobGas)
	}
	if head.ParentBeaconRoot != nil {
		result["parentBeaconBlockRoot"] = head.ParentBeaconRoot
	}
	return result
}

// RPCMarshalBlock converts the given block to the RPC output which depends on fullTx. If inclTx is true transactions are
// returned. When fullTx is true the returned block contains full transaction details, otherwise it will only contain
// transaction hashes.
func RPCMarshalBlock(block *types.Block, inclTx bool, fullTx bool, config *params.ChainConfig) map[string]interface{} {
	fields := RPCMarshalHeader(block.Header())
	fields["size"] = hexutil.Uint64(block.Size())

	if inclTx {
		formatTx := func(idx int, tx *types.Transaction) interface{} {
			return tx.Hash()
		}
		if fullTx {
			formatTx = func(idx int, tx *types.Transaction) interface{} {
				return newRPCTransactionFromBlockIndex(block, uint64(idx), config)
			}
		}
		txs := block.Transactions()
		transactions := make([]interface{}, len(txs))
		for i, tx := range txs {
			transactions[i] = formatTx(i, tx)
		}
		fields["transactions"] = transactions
	}
	uncles := block.Uncles()
	uncleHashes := make([]common.Hash, len(uncles))
	for i, uncle := range uncles {
		uncleHashes[i] = uncle.Hash()
	}
	fields["uncles"] = uncleHashes
	if block.Header().WithdrawalsHash != nil {
		fields["withdrawals"] = block.Withdrawals()
	}
	return fields
}

// rpcMarshalHeader uses the generalized output filler, then adds the total difficulty field, which requires
// a `BlockchainAPI`.
func (s *BlockChainAPI) rpcMarshalHeader(ctx context.Context, header *types.Header) map[string]interface{} {
	fields := RPCMarshalHeader(header)
	fields["totalDifficulty"] = (*hexutil.Big)(s.b.GetTd(ctx, header.Hash()))
	return fields
}

// rpcMarshalBlock uses the generalized output filler, then adds the total difficulty field, which requires
// a `BlockchainAPI`.
func (s *BlockChainAPI) rpcMarshalBlock(ctx context.Context, b *types.Block, inclTx bool, fullTx bool) (map[string]interface{}, error) {
	fields := RPCMarshalBlock(b, inclTx, fullTx, s.b.ChainConfig())
	if inclTx {
		fields["totalDifficulty"] = (*hexutil.Big)(s.b.GetTd(ctx, b.Hash()))
	}
	return fields, nil
}

// RPCTransaction represents a transaction that will serialize to the RPC representation of a transaction
type RPCTransaction struct {
	BlockHash           *common.Hash      `json:"blockHash"`
	BlockNumber         *hexutil.Big      `json:"blockNumber"`
	From                common.Address    `json:"from"`
	Gas                 hexutil.Uint64    `json:"gas"`
	GasPrice            *hexutil.Big      `json:"gasPrice"`
	GasFeeCap           *hexutil.Big      `json:"maxFeePerGas,omitempty"`
	GasTipCap           *hexutil.Big      `json:"maxPriorityFeePerGas,omitempty"`
	MaxFeePerBlobGas    *hexutil.Big      `json:"maxFeePerBlobGas,omitempty"`
	Hash                common.Hash       `json:"hash"`
	Input               hexutil.Bytes     `json:"input"`
	Nonce               hexutil.Uint64    `json:"nonce"`
	To                  *common.Address   `json:"to"`
	TransactionIndex    *hexutil.Uint64   `json:"transactionIndex"`
	Value               *hexutil.Big      `json:"value"`
	Type                hexutil.Uint64    `json:"type"`
	Accesses            *types.AccessList `json:"accessList,omitempty"`
	ChainID             *hexutil.Big      `json:"chainId,omitempty"`
	BlobVersionedHashes []common.Hash     `json:"blobVersionedHashes,omitempty"`
	V                   *hexutil.Big      `json:"v"`
	R                   *hexutil.Big      `json:"r"`
	S                   *hexutil.Big      `json:"s"`
	YParity             *hexutil.Uint64   `json:"yParity,omitempty"`
}

// newRPCTransaction returns a transaction that will serialize to the RPC
// representation, with the given location metadata set (if available).
func newRPCTransaction(tx *types.Transaction, blockHash common.Hash, blockNumber uint64, blockTime uint64, index uint64, baseFee *big.Int, config *params.ChainConfig) *RPCTransaction {
	signer := types.MakeSigner(config, new(big.Int).SetUint64(blockNumber), blockTime)
	from, _ := types.Sender(signer, tx)
	v, r, s := tx.RawSignatureValues()
	result := &RPCTransaction{
		Type:     hexutil.Uint64(tx.Type()),
		From:     from,
		Gas:      hexutil.Uint64(tx.Gas()),
		GasPrice: (*hexutil.Big)(tx.GasPrice()),
		Hash:     tx.Hash(),
		Input:    hexutil.Bytes(tx.Data()),
		Nonce:    hexutil.Uint64(tx.Nonce()),
		To:       tx.To(),
		Value:    (*hexutil.Big)(tx.Value()),
		V:        (*hexutil.Big)(v),
		R:        (*hexutil.Big)(r),
		S:        (*hexutil.Big)(s),
	}
	if blockHash != (common.Hash{}) {
		result.BlockHash = &blockHash
		result.BlockNumber = (*hexutil.Big)(new(big.Int).SetUint64(blockNumber))
		result.TransactionIndex = (*hexutil.Uint64)(&index)
	}

	switch tx.Type() {
	case types.LegacyTxType:
		// if a legacy transaction has an EIP-155 chain id, include it explicitly
		if id := tx.ChainId(); id.Sign() != 0 {
			result.ChainID = (*hexutil.Big)(id)
		}

	case types.AccessListTxType:
		al := tx.AccessList()
		yparity := hexutil.Uint64(v.Sign())
		result.Accesses = &al
		result.ChainID = (*hexutil.Big)(tx.ChainId())
		result.YParity = &yparity

	case types.DynamicFeeTxType:
		al := tx.AccessList()
		yparity := hexutil.Uint64(v.Sign())
		result.Accesses = &al
		result.ChainID = (*hexutil.Big)(tx.ChainId())
		result.YParity = &yparity
		result.GasFeeCap = (*hexutil.Big)(tx.GasFeeCap())
		result.GasTipCap = (*hexutil.Big)(tx.GasTipCap())
		// if the transaction has been mined, compute the effective gas price
		if baseFee != nil && blockHash != (common.Hash{}) {
			// price = min(gasTipCap + baseFee, gasFeeCap)
			result.GasPrice = (*hexutil.Big)(effectiveGasPrice(tx, baseFee))
		} else {
			result.GasPrice = (*hexutil.Big)(tx.GasFeeCap())
		}

	case types.BlobTxType:
		al := tx.AccessList()
		yparity := hexutil.Uint64(v.Sign())
		result.Accesses = &al
		result.ChainID = (*hexutil.Big)(tx.ChainId())
		result.YParity = &yparity
		result.GasFeeCap = (*hexutil.Big)(tx.GasFeeCap())
		result.GasTipCap = (*hexutil.Big)(tx.GasTipCap())
		// if the transaction has been mined, compute the effective gas price
		if baseFee != nil && blockHash != (common.Hash{}) {
			result.GasPrice = (*hexutil.Big)(effectiveGasPrice(tx, baseFee))
		} else {
			result.GasPrice = (*hexutil.Big)(tx.GasFeeCap())
		}
		result.MaxFeePerBlobGas = (*hexutil.Big)(tx.BlobGasFeeCap())
		result.BlobVersionedHashes = tx.BlobHashes()
	}
	return result
}

// effectiveGasPrice computes the transaction gas fee, based on the given basefee value.
//
//	price = min(gasTipCap + baseFee, gasFeeCap)
func effectiveGasPrice(tx *types.Transaction, baseFee *big.Int) *big.Int {
	fee := tx.GasTipCap()
	fee = fee.Add(fee, baseFee)
	if tx.GasFeeCapIntCmp(fee) < 0 {
		return tx.GasFeeCap()
	}
	return fee
}

// NewRPCPendingTransaction returns a pending transaction that will serialize to the RPC representation
func NewRPCPendingTransaction(tx *types.Transaction, current *types.Header, config *params.ChainConfig) *RPCTransaction {
	var (
		baseFee     *big.Int
		blockNumber = uint64(0)
		blockTime   = uint64(0)
	)
	if current != nil {
		baseFee = eip1559.CalcBaseFee(config, current)
		blockNumber = current.Number.Uint64()
		blockTime = current.Time
	}
	return newRPCTransaction(tx, common.Hash{}, blockNumber, blockTime, 0, baseFee, config)
}

// newRPCTransactionFromBlockIndex returns a transaction that will serialize to the RPC representation.
func newRPCTransactionFromBlockIndex(b *types.Block, index uint64, config *params.ChainConfig) *RPCTransaction {
	txs := b.Transactions()
	if index >= uint64(len(txs)) {
		return nil
	}
	return newRPCTransaction(txs[index], b.Hash(), b.NumberU64(), b.Time(), index, b.BaseFee(), config)
}

// newRPCRawTransactionFromBlockIndex returns the bytes of a transaction given a block and a transaction index.
func newRPCRawTransactionFromBlockIndex(b *types.Block, index uint64) hexutil.Bytes {
	txs := b.Transactions()
	if index >= uint64(len(txs)) {
		return nil
	}
	blob, _ := txs[index].MarshalBinary()
	return blob
}

// accessListResult returns an optional accesslist
// It's the result of the `debug_createAccessList` RPC call.
// It contains an error if the transaction itself failed.
type accessListResult struct {
	Accesslist *types.AccessList `json:"accessList"`
	Error      string            `json:"error,omitempty"`
	GasUsed    hexutil.Uint64    `json:"gasUsed"`
}

// CreateAccessList creates an EIP-2930 type AccessList for the given transaction.
// Reexec and BlockNrOrHash can be specified to create the accessList on top of a certain state.
func (s *BlockChainAPI) CreateAccessList(ctx context.Context, args TransactionArgs, blockNrOrHash *rpc.BlockNumberOrHash) (*accessListResult, error) {
	bNrOrHash := rpc.BlockNumberOrHashWithNumber(rpc.PendingBlockNumber)
	if blockNrOrHash != nil {
		bNrOrHash = *blockNrOrHash
	}
	acl, gasUsed, vmerr, err := AccessList(ctx, s.b, bNrOrHash, args)
	if err != nil {
		return nil, err
	}
	result := &accessListResult{Accesslist: &acl, GasUsed: hexutil.Uint64(gasUsed)}
	if vmerr != nil {
		result.Error = vmerr.Error()
	}
	return result, nil
}

// AccessList creates an access list for the given transaction.
// If the accesslist creation fails an error is returned.
// If the transaction itself fails, an vmErr is returned.
func AccessList(ctx context.Context, b Backend, blockNrOrHash rpc.BlockNumberOrHash, args TransactionArgs) (acl types.AccessList, gasUsed uint64, vmErr error, err error) {
	// Retrieve the execution context
	db, header, err := b.StateAndHeaderByNumberOrHash(ctx, blockNrOrHash)
	if db == nil || err != nil {
		return nil, 0, nil, err
	}
	// If the gas amount is not set, default to RPC gas cap.
	if args.Gas == nil {
		tmp := hexutil.Uint64(b.RPCGasCap())
		args.Gas = &tmp
	}

	// Ensure any missing fields are filled, extract the recipient and input data
	if err := args.setDefaults(ctx, b); err != nil {
		return nil, 0, nil, err
	}
	var to common.Address
	if args.To != nil {
		to = *args.To
	} else {
		to = crypto.CreateAddress(args.from(), uint64(*args.Nonce))
	}
	isPostMerge := header.Difficulty.Cmp(common.Big0) == 0
	// Retrieve the precompiles since they don't need to be added to the access list
	precompiles := vm.ActivePrecompiles(b.ChainConfig().Rules(header.Number, isPostMerge, header.Time))

	// Create an initial tracer
	prevTracer := logger.NewAccessListTracer(nil, args.from(), to, precompiles)
	if args.AccessList != nil {
		prevTracer = logger.NewAccessListTracer(*args.AccessList, args.from(), to, precompiles)
	}
	for {
		// Retrieve the current access list to expand
		accessList := prevTracer.AccessList()
		log.Trace("Creating access list", "input", accessList)

		// Copy the original db so we don't modify it
		statedb := db.Copy()
		// Set the accesslist to the last al
		args.AccessList = &accessList
		msg, err := args.ToMessage(b.RPCGasCap(), header.BaseFee, true)
		if err != nil {
			return nil, 0, nil, err
		}

		// Apply the transaction with the access list tracer
		tracer := logger.NewAccessListTracer(accessList, args.from(), to, precompiles)
		config := vm.Config{Tracer: tracer, NoBaseFee: true}
		vmenv := b.GetEVM(ctx, msg, statedb, header, &config, nil)
		res, err := core.ApplyMessage(vmenv, msg, new(core.GasPool).AddGas(msg.GasLimit))
		if err != nil {
			return nil, 0, nil, fmt.Errorf("failed to apply transaction: %v err: %v", args.toTransaction(false).Hash(), err)
		}
		if tracer.Equal(prevTracer) {
			return accessList, res.UsedGas, res.Err, nil
		}
		prevTracer = tracer
	}
}

// TransactionAPI exposes methods for reading and creating transaction data.
type TransactionAPI struct {
	b         Backend
	nonceLock *AddrLocker
	signer    types.Signer
}

// NewTransactionAPI creates a new RPC service with methods for interacting with transactions.
func NewTransactionAPI(b Backend, nonceLock *AddrLocker) *TransactionAPI {
	// The signer used by the API should always be the 'latest' known one because we expect
	// signers to be backwards-compatible with old transactions.
	signer := types.LatestSigner(b.ChainConfig())
	return &TransactionAPI{b, nonceLock, signer}
}

// GetBlockTransactionCountByNumber returns the number of transactions in the block with the given block number.
func (s *TransactionAPI) GetBlockTransactionCountByNumber(ctx context.Context, blockNr rpc.BlockNumber) *hexutil.Uint {
	if block, _ := s.b.BlockByNumber(ctx, blockNr); block != nil {
		n := hexutil.Uint(len(block.Transactions()))
		return &n
	}
	return nil
}

// GetBlockTransactionCountByHash returns the number of transactions in the block with the given hash.
func (s *TransactionAPI) GetBlockTransactionCountByHash(ctx context.Context, blockHash common.Hash) *hexutil.Uint {
	if block, _ := s.b.BlockByHash(ctx, blockHash); block != nil {
		n := hexutil.Uint(len(block.Transactions()))
		return &n
	}
	return nil
}

// GetTransactionByBlockNumberAndIndex returns the transaction for the given block number and index.
func (s *TransactionAPI) GetTransactionByBlockNumberAndIndex(ctx context.Context, blockNr rpc.BlockNumber, index hexutil.Uint) *RPCTransaction {
	if block, _ := s.b.BlockByNumber(ctx, blockNr); block != nil {
		return newRPCTransactionFromBlockIndex(block, uint64(index), s.b.ChainConfig())
	}
	return nil
}

// GetTransactionByBlockHashAndIndex returns the transaction for the given block hash and index.
func (s *TransactionAPI) GetTransactionByBlockHashAndIndex(ctx context.Context, blockHash common.Hash, index hexutil.Uint) *RPCTransaction {
	if block, _ := s.b.BlockByHash(ctx, blockHash); block != nil {
		return newRPCTransactionFromBlockIndex(block, uint64(index), s.b.ChainConfig())
	}
	return nil
}

// GetRawTransactionByBlockNumberAndIndex returns the bytes of the transaction for the given block number and index.
func (s *TransactionAPI) GetRawTransactionByBlockNumberAndIndex(ctx context.Context, blockNr rpc.BlockNumber, index hexutil.Uint) hexutil.Bytes {
	if block, _ := s.b.BlockByNumber(ctx, blockNr); block != nil {
		return newRPCRawTransactionFromBlockIndex(block, uint64(index))
	}
	return nil
}

// GetRawTransactionByBlockHashAndIndex returns the bytes of the transaction for the given block hash and index.
func (s *TransactionAPI) GetRawTransactionByBlockHashAndIndex(ctx context.Context, blockHash common.Hash, index hexutil.Uint) hexutil.Bytes {
	if block, _ := s.b.BlockByHash(ctx, blockHash); block != nil {
		return newRPCRawTransactionFromBlockIndex(block, uint64(index))
	}
	return nil
}

// GetTransactionCount returns the number of transactions the given address has sent for the given block number
func (s *TransactionAPI) GetTransactionCount(ctx context.Context, address common.Address, blockNrOrHash rpc.BlockNumberOrHash) (*hexutil.Uint64, error) {
	// Ask transaction pool for the nonce which includes pending transactions
	if blockNr, ok := blockNrOrHash.Number(); ok && blockNr == rpc.PendingBlockNumber {
		nonce, err := s.b.GetPoolNonce(ctx, address)
		if err != nil {
			return nil, err
		}
		return (*hexutil.Uint64)(&nonce), nil
	}
	// Resolve block number and use its state to ask for the nonce
	state, _, err := s.b.StateAndHeaderByNumberOrHash(ctx, blockNrOrHash)
	if state == nil || err != nil {
		return nil, err
	}
	nonce := state.GetNonce(address)
	return (*hexutil.Uint64)(&nonce), state.Error()
}

// GetTransactionByHash returns the transaction for the given hash
func (s *TransactionAPI) GetTransactionByHash(ctx context.Context, hash common.Hash) (*RPCTransaction, error) {
	// Try to return an already finalized transaction
	tx, blockHash, blockNumber, index, err := s.b.GetTransaction(ctx, hash)
	if err != nil {
		return nil, err
	}
	if tx != nil {
		header, err := s.b.HeaderByHash(ctx, blockHash)
		if err != nil {
			return nil, err
		}
		return newRPCTransaction(tx, blockHash, blockNumber, header.Time, index, header.BaseFee, s.b.ChainConfig()), nil
	}
	// No finalized transaction, try to retrieve it from the pool
	if tx := s.b.GetPoolTransaction(hash); tx != nil {
		return NewRPCPendingTransaction(tx, s.b.CurrentHeader(), s.b.ChainConfig()), nil
	}

	// Transaction unknown, return as such
	return nil, nil
}

// GetRawTransactionByHash returns the bytes of the transaction for the given hash.
func (s *TransactionAPI) GetRawTransactionByHash(ctx context.Context, hash common.Hash) (hexutil.Bytes, error) {
	// Retrieve a finalized transaction, or a pooled otherwise
	tx, _, _, _, err := s.b.GetTransaction(ctx, hash)
	if err != nil {
		return nil, err
	}
	if tx == nil {
		if tx = s.b.GetPoolTransaction(hash); tx == nil {
			// Transaction not found anywhere, abort
			return nil, nil
		}
	}
	// Serialize to RLP and return
	return tx.MarshalBinary()
}

// GetTransactionReceipt returns the transaction receipt for the given transaction hash.
func (s *TransactionAPI) GetTransactionReceipt(ctx context.Context, hash common.Hash) (map[string]interface{}, error) {
	tx, blockHash, blockNumber, index, err := s.b.GetTransaction(ctx, hash)
	if tx == nil || err != nil {
		// When the transaction doesn't exist, the RPC method should return JSON null
		// as per specification.
		return nil, nil
	}
	header, err := s.b.HeaderByHash(ctx, blockHash)
	if err != nil {
		return nil, err
	}
	receipts, err := s.b.GetReceipts(ctx, blockHash)
	if err != nil {
		return nil, err
	}
	if uint64(len(receipts)) <= index {
		return nil, nil
	}
	receipt := receipts[index]

	// Derive the sender.
	signer := types.MakeSigner(s.b.ChainConfig(), header.Number, header.Time)
	return marshalReceipt(receipt, blockHash, blockNumber, signer, tx, int(index)), nil
}

// marshalReceipt marshals a transaction receipt into a JSON object.
func marshalReceipt(receipt *types.Receipt, blockHash common.Hash, blockNumber uint64, signer types.Signer, tx *types.Transaction, txIndex int) map[string]interface{} {
	from, _ := types.Sender(signer, tx)

	fields := map[string]interface{}{
		"blockHash":         blockHash,
		"blockNumber":       hexutil.Uint64(blockNumber),
		"transactionHash":   tx.Hash(),
		"transactionIndex":  hexutil.Uint64(txIndex),
		"from":              from,
		"to":                tx.To(),
		"gasUsed":           hexutil.Uint64(receipt.GasUsed),
		"cumulativeGasUsed": hexutil.Uint64(receipt.CumulativeGasUsed),
		"contractAddress":   nil,
		"logs":              receipt.Logs,
		"logsBloom":         receipt.Bloom,
		"type":              hexutil.Uint(tx.Type()),
		"effectiveGasPrice": (*hexutil.Big)(receipt.EffectiveGasPrice),
	}

	// Assign receipt status or post state.
	if len(receipt.PostState) > 0 {
		fields["root"] = hexutil.Bytes(receipt.PostState)
	} else {
		fields["status"] = hexutil.Uint(receipt.Status)
	}
	if receipt.Logs == nil {
		fields["logs"] = []*types.Log{}
	}

	if tx.Type() == types.BlobTxType {
		fields["blobGasUsed"] = hexutil.Uint64(receipt.BlobGasUsed)
		fields["blobGasPrice"] = (*hexutil.Big)(receipt.BlobGasPrice)
	}

	// If the ContractAddress is 20 0x0 bytes, assume it is not a contract creation
	if receipt.ContractAddress != (common.Address{}) {
		fields["contractAddress"] = receipt.ContractAddress
	}
	return fields
}

// sign is a helper function that signs a transaction with the private key of the given address.
func (s *TransactionAPI) sign(addr common.Address, tx *types.Transaction) (*types.Transaction, error) {
	// Look up the wallet containing the requested signer
	account := accounts.Account{Address: addr}

	wallet, err := s.b.AccountManager().Find(account)
	if err != nil {
		return nil, err
	}
	// Request the wallet to sign the transaction
	return wallet.SignTx(account, tx, s.b.ChainConfig().ChainID)
}

// SubmitTransaction is a helper function that submits tx to txPool and logs a message.
func SubmitTransaction(ctx context.Context, b Backend, tx *types.Transaction) (common.Hash, error) {
	// If the transaction fee cap is already specified, ensure the
	// fee of the given transaction is _reasonable_.
	if err := checkTxFee(tx.GasPrice(), tx.Gas(), b.RPCTxFeeCap()); err != nil {
		return common.Hash{}, err
	}
	if !b.UnprotectedAllowed() && !tx.Protected() {
		// Ensure only eip155 signed transactions are submitted if EIP155Required is set.
		return common.Hash{}, errors.New("only replay-protected (EIP-155) transactions allowed over RPC")
	}
	if err := b.SendTx(ctx, tx); err != nil {
		return common.Hash{}, err
	}
	// Print a log with full tx details for manual investigations and interventions
	head := b.CurrentBlock()
	signer := types.MakeSigner(b.ChainConfig(), head.Number, head.Time)
	from, err := types.Sender(signer, tx)
	if err != nil {
		return common.Hash{}, err
	}

	if tx.To() == nil {
		addr := crypto.CreateAddress(from, tx.Nonce())
		log.Info("Submitted contract creation", "hash", tx.Hash().Hex(), "from", from, "nonce", tx.Nonce(), "contract", addr.Hex(), "value", tx.Value())
	} else {
		log.Info("Submitted transaction", "hash", tx.Hash().Hex(), "from", from, "nonce", tx.Nonce(), "recipient", tx.To(), "value", tx.Value())
	}
	return tx.Hash(), nil
}

// SendTransaction creates a transaction for the given argument, sign it and submit it to the
// transaction pool.
func (s *TransactionAPI) SendTransaction(ctx context.Context, args TransactionArgs) (common.Hash, error) {
	// Look up the wallet containing the requested signer
	account := accounts.Account{Address: args.from()}

	wallet, err := s.b.AccountManager().Find(account)
	if err != nil {
		return common.Hash{}, err
	}

	if args.Nonce == nil {
		// Hold the mutex around signing to prevent concurrent assignment of
		// the same nonce to multiple accounts.
		s.nonceLock.LockAddr(args.from())
		defer s.nonceLock.UnlockAddr(args.from())
	}

	// Set some sanity defaults and terminate on failure
	if err := args.setDefaults(ctx, s.b); err != nil {
		return common.Hash{}, err
	}
	// Assemble the transaction and sign with the wallet
	tx := args.toTransaction(false)

	signed, err := wallet.SignTx(account, tx, s.b.ChainConfig().ChainID)
	if err != nil {
		return common.Hash{}, err
	}
	return SubmitTransaction(ctx, s.b, signed)
}

// FillTransaction fills the defaults (nonce, gas, gasPrice or 1559 fields)
// on a given unsigned transaction, and returns it to the caller for further
// processing (signing + broadcast).
func (s *TransactionAPI) FillTransaction(ctx context.Context, args TransactionArgs) (*SignTransactionResult, error) {
	// Set some sanity defaults and terminate on failure
	if err := args.setDefaults(ctx, s.b); err != nil {
		return nil, err
	}
	// Assemble the transaction and obtain rlp
	tx := args.toTransaction(false)
	data, err := tx.MarshalBinary()
	if err != nil {
		return nil, err
	}
	return &SignTransactionResult{data, tx}, nil
}

// SendRawTransaction will add the signed transaction to the transaction pool.
// The sender is responsible for signing the transaction and using the correct nonce.
func (s *TransactionAPI) SendRawTransaction(ctx context.Context, input hexutil.Bytes) (common.Hash, error) {
	tx := new(types.Transaction)
	if err := tx.UnmarshalBinary(input); err != nil {
		return common.Hash{}, err
	}
	return SubmitTransaction(ctx, s.b, tx)
}

// Sign calculates an ECDSA signature for:
// keccak256("\x19Ethereum Signed Message:\n" + len(message) + message).
//
// Note, the produced signature conforms to the secp256k1 curve R, S and V values,
// where the V value will be 27 or 28 for legacy reasons.
//
// The account associated with addr must be unlocked.
//
// https://github.com/ethereum/wiki/wiki/JSON-RPC#eth_sign
func (s *TransactionAPI) Sign(addr common.Address, data hexutil.Bytes) (hexutil.Bytes, error) {
	// Look up the wallet containing the requested signer
	account := accounts.Account{Address: addr}

	wallet, err := s.b.AccountManager().Find(account)
	if err != nil {
		return nil, err
	}
	// Sign the requested hash with the wallet
	signature, err := wallet.SignText(account, data)
	if err == nil {
		signature[64] += 27 // Transform V from 0/1 to 27/28 according to the yellow paper
	}
	return signature, err
}

// SignTransactionResult represents a RLP encoded signed transaction.
type SignTransactionResult struct {
	Raw hexutil.Bytes      `json:"raw"`
	Tx  *types.Transaction `json:"tx"`
}

// SignTransaction will sign the given transaction with the from account.
// The node needs to have the private key of the account corresponding with
// the given from address and it needs to be unlocked.
func (s *TransactionAPI) SignTransaction(ctx context.Context, args TransactionArgs) (*SignTransactionResult, error) {
	if args.Gas == nil {
		return nil, errors.New("gas not specified")
	}
	if args.GasPrice == nil && (args.MaxPriorityFeePerGas == nil || args.MaxFeePerGas == nil) {
		return nil, errors.New("missing gasPrice or maxFeePerGas/maxPriorityFeePerGas")
	}
	if args.Nonce == nil {
		return nil, errors.New("nonce not specified")
	}
	if err := args.setDefaults(ctx, s.b); err != nil {
		return nil, err
	}
	// Before actually sign the transaction, ensure the transaction fee is reasonable.
	tx := args.toTransaction(false)
	if err := checkTxFee(tx.GasPrice(), tx.Gas(), s.b.RPCTxFeeCap()); err != nil {
		return nil, err
	}
	signed, err := s.sign(args.from(), tx)
	if err != nil {
		return nil, err
	}
	data, err := signed.MarshalBinary()
	if err != nil {
		return nil, err
	}
	return &SignTransactionResult{data, signed}, nil
}

// PendingTransactions returns the transactions that are in the transaction pool
// and have a from address that is one of the accounts this node manages.
func (s *TransactionAPI) PendingTransactions() ([]*RPCTransaction, error) {
	pending, err := s.b.GetPoolTransactions()
	if err != nil {
		return nil, err
	}
	accounts := make(map[common.Address]struct{})
	for _, wallet := range s.b.AccountManager().Wallets() {
		for _, account := range wallet.Accounts() {
			accounts[account.Address] = struct{}{}
		}
	}
	curHeader := s.b.CurrentHeader()
	transactions := make([]*RPCTransaction, 0, len(pending))
	for _, tx := range pending {
		from, _ := types.Sender(s.signer, tx)
		if _, exists := accounts[from]; exists {
			transactions = append(transactions, NewRPCPendingTransaction(tx, curHeader, s.b.ChainConfig()))
		}
	}
	return transactions, nil
}

// Resend accepts an existing transaction and a new gas price and limit. It will remove
// the given transaction from the pool and reinsert it with the new gas price and limit.
func (s *TransactionAPI) Resend(ctx context.Context, sendArgs TransactionArgs, gasPrice *hexutil.Big, gasLimit *hexutil.Uint64) (common.Hash, error) {
	if sendArgs.Nonce == nil {
		return common.Hash{}, errors.New("missing transaction nonce in transaction spec")
	}
	if err := sendArgs.setDefaults(ctx, s.b); err != nil {
		return common.Hash{}, err
	}
	matchTx := sendArgs.toTransaction(false)

	// Before replacing the old transaction, ensure the _new_ transaction fee is reasonable.
	var price = matchTx.GasPrice()
	if gasPrice != nil {
		price = gasPrice.ToInt()
	}
	var gas = matchTx.Gas()
	if gasLimit != nil {
		gas = uint64(*gasLimit)
	}
	if err := checkTxFee(price, gas, s.b.RPCTxFeeCap()); err != nil {
		return common.Hash{}, err
	}
	// Iterate the pending list for replacement
	pending, err := s.b.GetPoolTransactions()
	if err != nil {
		return common.Hash{}, err
	}
	for _, p := range pending {
		wantSigHash := s.signer.Hash(matchTx)
		pFrom, err := types.Sender(s.signer, p)
		if err == nil && pFrom == sendArgs.from() && s.signer.Hash(p) == wantSigHash {
			// Match. Re-sign and send the transaction.
			if gasPrice != nil && (*big.Int)(gasPrice).Sign() != 0 {
				sendArgs.GasPrice = gasPrice
			}
			if gasLimit != nil && *gasLimit != 0 {
				sendArgs.Gas = gasLimit
			}
			signedTx, err := s.sign(sendArgs.from(), sendArgs.toTransaction(false))
			if err != nil {
				return common.Hash{}, err
			}
			if err = s.b.SendTx(ctx, signedTx); err != nil {
				return common.Hash{}, err
			}
			return signedTx.Hash(), nil
		}
	}
	return common.Hash{}, fmt.Errorf("transaction %#x not found", matchTx.Hash())
}

// DebugAPI is the collection of Ethereum APIs exposed over the debugging
// namespace.
type DebugAPI struct {
	b Backend
}

// NewDebugAPI creates a new instance of DebugAPI.
func NewDebugAPI(b Backend) *DebugAPI {
	return &DebugAPI{b: b}
}

// GetRawHeader retrieves the RLP encoding for a single header.
func (api *DebugAPI) GetRawHeader(ctx context.Context, blockNrOrHash rpc.BlockNumberOrHash) (hexutil.Bytes, error) {
	var hash common.Hash
	if h, ok := blockNrOrHash.Hash(); ok {
		hash = h
	} else {
		block, err := api.b.BlockByNumberOrHash(ctx, blockNrOrHash)
		if err != nil {
			return nil, err
		}
		hash = block.Hash()
	}
	header, _ := api.b.HeaderByHash(ctx, hash)
	if header == nil {
		return nil, fmt.Errorf("header #%d not found", hash)
	}
	return rlp.EncodeToBytes(header)
}

// GetRawBlock retrieves the RLP encoded for a single block.
func (api *DebugAPI) GetRawBlock(ctx context.Context, blockNrOrHash rpc.BlockNumberOrHash) (hexutil.Bytes, error) {
	var hash common.Hash
	if h, ok := blockNrOrHash.Hash(); ok {
		hash = h
	} else {
		block, err := api.b.BlockByNumberOrHash(ctx, blockNrOrHash)
		if err != nil {
			return nil, err
		}
		hash = block.Hash()
	}
	block, _ := api.b.BlockByHash(ctx, hash)
	if block == nil {
		return nil, fmt.Errorf("block #%d not found", hash)
	}
	return rlp.EncodeToBytes(block)
}

// GetRawReceipts retrieves the binary-encoded receipts of a single block.
func (api *DebugAPI) GetRawReceipts(ctx context.Context, blockNrOrHash rpc.BlockNumberOrHash) ([]hexutil.Bytes, error) {
	var hash common.Hash
	if h, ok := blockNrOrHash.Hash(); ok {
		hash = h
	} else {
		block, err := api.b.BlockByNumberOrHash(ctx, blockNrOrHash)
		if err != nil {
			return nil, err
		}
		hash = block.Hash()
	}
	receipts, err := api.b.GetReceipts(ctx, hash)
	if err != nil {
		return nil, err
	}
	result := make([]hexutil.Bytes, len(receipts))
	for i, receipt := range receipts {
		b, err := receipt.MarshalBinary()
		if err != nil {
			return nil, err
		}
		result[i] = b
	}
	return result, nil
}

// GetRawTransaction returns the bytes of the transaction for the given hash.
func (s *DebugAPI) GetRawTransaction(ctx context.Context, hash common.Hash) (hexutil.Bytes, error) {
	// Retrieve a finalized transaction, or a pooled otherwise
	tx, _, _, _, err := s.b.GetTransaction(ctx, hash)
	if err != nil {
		return nil, err
	}
	if tx == nil {
		if tx = s.b.GetPoolTransaction(hash); tx == nil {
			// Transaction not found anywhere, abort
			return nil, nil
		}
	}
	return tx.MarshalBinary()
}

// PrintBlock retrieves a block and returns its pretty printed form.
func (api *DebugAPI) PrintBlock(ctx context.Context, number uint64) (string, error) {
	block, _ := api.b.BlockByNumber(ctx, rpc.BlockNumber(number))
	if block == nil {
		return "", fmt.Errorf("block #%d not found", number)
	}
	return spew.Sdump(block), nil
}

// ChaindbProperty returns leveldb properties of the key-value database.
func (api *DebugAPI) ChaindbProperty(property string) (string, error) {
	return api.b.ChainDb().Stat(property)
}

// ChaindbCompact flattens the entire key-value database into a single level,
// removing all unused slots and merging all keys.
func (api *DebugAPI) ChaindbCompact() error {
	cstart := time.Now()
	for b := 0; b <= 255; b++ {
		var (
			start = []byte{byte(b)}
			end   = []byte{byte(b + 1)}
		)
		if b == 255 {
			end = nil
		}
		log.Info("Compacting database", "range", fmt.Sprintf("%#X-%#X", start, end), "elapsed", common.PrettyDuration(time.Since(cstart)))
		if err := api.b.ChainDb().Compact(start, end); err != nil {
			log.Error("Database compaction failed", "err", err)
			return err
		}
	}
	return nil
}

// SetHead rewinds the head of the blockchain to a previous block.
func (api *DebugAPI) SetHead(number hexutil.Uint64) {
	api.b.SetHead(uint64(number))
}

// NetAPI offers network related RPC methods
type NetAPI struct {
	net            *p2p.Server
	networkVersion uint64
}

// NewNetAPI creates a new net API instance.
func NewNetAPI(net *p2p.Server, networkVersion uint64) *NetAPI {
	return &NetAPI{net, networkVersion}
}

// Listening returns an indication if the node is listening for network connections.
func (s *NetAPI) Listening() bool {
	return true // always listening
}

// PeerCount returns the number of connected peers
func (s *NetAPI) PeerCount() hexutil.Uint {
	return hexutil.Uint(s.net.PeerCount())
}

// Version returns the current ethereum protocol version.
func (s *NetAPI) Version() string {
	return fmt.Sprintf("%d", s.networkVersion)
}

// checkTxFee is an internal function used to check whether the fee of
// the given transaction is _reasonable_(under the cap).
func checkTxFee(gasPrice *big.Int, gas uint64, cap float64) error {
	// Short circuit if there is no cap for transaction fee at all.
	if cap == 0 {
		return nil
	}
	feeEth := new(big.Float).Quo(new(big.Float).SetInt(new(big.Int).Mul(gasPrice, new(big.Int).SetUint64(gas))), new(big.Float).SetInt(big.NewInt(params.Ether)))
	feeFloat, _ := feeEth.Float64()
	if feeFloat > cap {
		return fmt.Errorf("tx fee (%.2f ether) exceeds the configured cap (%.2f ether)", feeFloat, cap)
	}
	return nil
}<|MERGE_RESOLUTION|>--- conflicted
+++ resolved
@@ -1005,7 +1005,6 @@
 
 // BlockOverrides is a set of header fields to override.
 type BlockOverrides struct {
-<<<<<<< HEAD
 	Number        *hexutil.Big
 	Difficulty    *hexutil.Big // No-op if we're simulating post-merge calls.
 	Time          *hexutil.Uint64
@@ -1013,16 +1012,9 @@
 	FeeRecipient  *common.Address
 	PrevRandao    *common.Hash
 	BaseFeePerGas *hexutil.Big
-=======
-	Number      *hexutil.Big
-	Difficulty  *hexutil.Big
-	Time        *hexutil.Uint64
-	GasLimit    *hexutil.Uint64
-	Coinbase    *common.Address
-	Random      *common.Hash
-	BaseFee     *hexutil.Big
+	// TODO: is this right? should we override this since it doesn't exist
+	// in header or excessBlobGas which is used to calculate the base fee?
 	BlobBaseFee *hexutil.Big
->>>>>>> 0f74aad6
 }
 
 // Apply overrides the given header fields into the given block context.
@@ -1051,6 +1043,9 @@
 	if diff.BaseFeePerGas != nil {
 		blockCtx.BaseFee = diff.BaseFeePerGas.ToInt()
 	}
+	if diff.BlobBaseFee != nil {
+		blockCtx.BlobBaseFee = diff.BlobBaseFee.ToInt()
+	}
 }
 
 // ApplyToHeader overrides the given fields into a header.
@@ -1078,9 +1073,6 @@
 	}
 	if diff.BaseFeePerGas != nil {
 		header.BaseFee = diff.BaseFeePerGas.ToInt()
-	}
-	if diff.BlobBaseFee != nil {
-		blockCtx.BlobBaseFee = diff.BlobBaseFee.ToInt()
 	}
 }
 
@@ -1114,17 +1106,6 @@
 		return nil
 	}
 	return header
-}
-
-func DoCall(ctx context.Context, b Backend, args TransactionArgs, blockNrOrHash rpc.BlockNumberOrHash, overrides *StateOverride, blockOverrides *BlockOverrides, timeout time.Duration, globalGasCap uint64) (*core.ExecutionResult, error) {
-	defer func(start time.Time) { log.Debug("Executing EVM call finished", "runtime", time.Since(start)) }(time.Now())
-
-	state, header, err := b.StateAndHeaderByNumberOrHash(ctx, blockNrOrHash)
-	if state == nil || err != nil {
-		return nil, err
-	}
-
-	return doCall(ctx, b, args, state, header, overrides, blockOverrides, timeout, globalGasCap)
 }
 
 func doCall(ctx context.Context, b Backend, args TransactionArgs, state *state.StateDB, header *types.Header, overrides *StateOverride, blockOverrides *BlockOverrides, timeout time.Duration, globalGasCap uint64) (*core.ExecutionResult, error) {
@@ -1158,14 +1139,10 @@
 	if err != nil {
 		return nil, err
 	}
-	evm, vmError := b.GetEVM(ctx, msg, state, header, vmConfig, blockContext)
+	evm := b.GetEVM(ctx, msg, state, header, vmConfig, blockContext)
 	if precompiles != nil {
 		evm.SetPrecompiles(precompiles)
 	}
-<<<<<<< HEAD
-=======
-	evm := b.GetEVM(ctx, msg, state, header, &vm.Config{NoBaseFee: true}, &blockCtx)
->>>>>>> 0f74aad6
 
 	// Wait for the context to be done and cancel the evm. Even if the
 	// EVM has finished, cancelling may be done (repeatedly)
@@ -1190,11 +1167,6 @@
 	return result, nil
 }
 
-<<<<<<< HEAD
-func newRevertError(result *core.ExecutionResult) *revertError {
-	reason, errUnpack := abi.UnpackRevert(result.Revert())
-	err := errors.New("execution reverted")
-=======
 func DoCall(ctx context.Context, b Backend, args TransactionArgs, blockNrOrHash rpc.BlockNumberOrHash, overrides *StateOverride, blockOverrides *BlockOverrides, timeout time.Duration, globalGasCap uint64) (*core.ExecutionResult, error) {
 	defer func(start time.Time) { log.Debug("Executing EVM call finished", "runtime", time.Since(start)) }(time.Now())
 
@@ -1210,7 +1182,6 @@
 	err := vm.ErrExecutionReverted
 
 	reason, errUnpack := abi.UnpackRevert(revert)
->>>>>>> 0f74aad6
 	if errUnpack == nil {
 		err = fmt.Errorf("%w: %v", vm.ErrExecutionReverted, reason)
 	}
@@ -1260,7 +1231,6 @@
 	return result.Return(), result.Err
 }
 
-<<<<<<< HEAD
 // MulticallV1 executes series of transactions on top of a base state.
 // The transactions are packed into blocks. For each block, block header
 // fields can be overridden. The state can also be overridden prior to
@@ -1282,23 +1252,6 @@
 	return mc.execute(ctx, opts)
 }
 
-// executeEstimate is a helper that executes the transaction under a given gas limit and returns
-// true if the transaction fails for a reason that might be related to not enough gas. A non-nil
-// error means execution failed due to reasons unrelated to the gas limit.
-func executeEstimate(ctx context.Context, b Backend, args TransactionArgs, state *state.StateDB, header *types.Header, gasCap uint64, gasLimit uint64) (bool, *core.ExecutionResult, error) {
-	args.Gas = (*hexutil.Uint64)(&gasLimit)
-	result, err := doCall(ctx, b, args, state, header, nil, nil, 0, gasCap)
-	if err != nil {
-		if errors.Is(err, core.ErrIntrinsicGas) {
-			return true, nil, nil // Special case, raise gas limit
-		}
-		return true, nil, err // Bail out
-	}
-	return result.Failed(), result, nil
-}
-
-=======
->>>>>>> 0f74aad6
 // DoEstimateGas returns the lowest possible gas limit that allows the transaction to run
 // successfully at block `blockNrOrHash`. It returns error if the transaction would revert, or if
 // there are unexpected failures. The gas limit is capped by both `args.Gas` (if non-nil &
@@ -1309,11 +1262,7 @@
 	if state == nil || err != nil {
 		return 0, err
 	}
-<<<<<<< HEAD
 	if err := overrides.Apply(state, nil); err != nil {
-=======
-	if err = overrides.Apply(state); err != nil {
->>>>>>> 0f74aad6
 		return 0, err
 	}
 	// Construct the gas estimator option from the user input
@@ -1325,7 +1274,7 @@
 		ErrorRatio: estimateGasErrorRatio,
 	}
 	// Run the gas estimation andwrap any revertals into a custom return
-	call, err := args.ToMessage(gasCap, header.BaseFee)
+	call, err := args.ToMessage(gasCap, header.BaseFee, true)
 	if err != nil {
 		return 0, err
 	}
