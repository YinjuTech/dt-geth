// Copyright 2014 The go-ethereum Authors
// This file is part of the go-ethereum library.
//
// The go-ethereum library is free software: you can redistribute it and/or modify
// it under the terms of the GNU Lesser General Public License as published by
// the Free Software Foundation, either version 3 of the License, or
// (at your option) any later version.
//
// The go-ethereum library is distributed in the hope that it will be useful,
// but WITHOUT ANY WARRANTY; without even the implied warranty of
// MERCHANTABILITY or FITNESS FOR A PARTICULAR PURPOSE. See the
// GNU Lesser General Public License for more details.
//
// You should have received a copy of the GNU Lesser General Public License
// along with the go-ethereum library. If not, see <http://www.gnu.org/licenses/>.

// Package state provides a caching layer atop the Ethereum state trie.
package state

import (
	"fmt"
	"sort"
	"time"

	"github.com/ethereum/go-ethereum/common"
	"github.com/ethereum/go-ethereum/core/rawdb"
	"github.com/ethereum/go-ethereum/core/state/snapshot"
	"github.com/ethereum/go-ethereum/core/types"
	"github.com/ethereum/go-ethereum/crypto"
	"github.com/ethereum/go-ethereum/log"
	"github.com/ethereum/go-ethereum/metrics"
	"github.com/ethereum/go-ethereum/params"
	"github.com/ethereum/go-ethereum/trie"
	"github.com/ethereum/go-ethereum/trie/trienode"
	"github.com/ethereum/go-ethereum/trie/triestate"
	"github.com/holiman/uint256"
)

const (
	// storageDeleteLimit denotes the highest permissible memory allocation
	// employed for contract storage deletion.
	storageDeleteLimit = 512 * 1024 * 1024
)

type revision struct {
	id           int
	journalIndex int
}

// StateDB structs within the ethereum protocol are used to store anything
// within the merkle trie. StateDBs take care of caching and storing
// nested states. It's the general query interface to retrieve:
//
// * Contracts
// * Accounts
//
// Once the state is committed, tries cached in stateDB (including account
// trie, storage tries) will no longer be functional. A new state instance
// must be created with new root and updated database for accessing post-
// commit states.
type StateDB struct {
	db         Database
	prefetcher *triePrefetcher
	trie       Trie
	hasher     crypto.KeccakState
	snaps      *snapshot.Tree    // Nil if snapshot is not available
	snap       snapshot.Snapshot // Nil if snapshot is not available

	// originalRoot is the pre-state root, before any changes were made.
	// It will be updated when the Commit is called.
	originalRoot common.Hash

	// These maps hold the state changes (including the corresponding
	// original value) that occurred in this **block**.
	accounts       map[common.Hash][]byte                    // The mutated accounts in 'slim RLP' encoding
	storages       map[common.Hash]map[common.Hash][]byte    // The mutated slots in prefix-zero trimmed rlp format
	accountsOrigin map[common.Address][]byte                 // The original value of mutated accounts in 'slim RLP' encoding
	storagesOrigin map[common.Address]map[common.Hash][]byte // The original value of mutated slots in prefix-zero trimmed rlp format

	// This map holds 'live' objects, which will get modified while processing
	// a state transition.
	stateObjects         map[common.Address]*stateObject
	stateObjectsPending  map[common.Address]struct{}            // State objects finalized but not yet written to the trie
	stateObjectsDirty    map[common.Address]struct{}            // State objects modified in the current execution
	stateObjectsDestruct map[common.Address]*types.StateAccount // State objects destructed in the block along with its previous value

	// DB error.
	// State objects are used by the consensus core and VM which are
	// unable to deal with database-level errors. Any error that occurs
	// during a database read is memoized here and will eventually be
	// returned by StateDB.Commit. Notably, this error is also shared
	// by all cached state objects in case the database failure occurs
	// when accessing state of accounts.
	dbErr error

	// The refund counter, also used by state transitioning.
	refund uint64

	// The tx context and all occurred logs in the scope of transaction.
	thash   common.Hash
	txIndex int
	logs    map[common.Hash][]*types.Log
	logSize uint

	// Preimages occurred seen by VM in the scope of block.
	preimages map[common.Hash][]byte

	// Per-transaction access list
	accessList *accessList

	// Transient storage
	transientStorage transientStorage

	// Journal of state modifications. This is the backbone of
	// Snapshot and RevertToSnapshot.
	journal        *journal
	validRevisions []revision
	nextRevisionId int

	// Measurements gathered during execution for debugging purposes
	AccountReads         time.Duration
	AccountHashes        time.Duration
	AccountUpdates       time.Duration
	AccountCommits       time.Duration
	StorageReads         time.Duration
	StorageHashes        time.Duration
	StorageUpdates       time.Duration
	StorageCommits       time.Duration
	SnapshotAccountReads time.Duration
	SnapshotStorageReads time.Duration
	SnapshotCommits      time.Duration
	TrieDBCommits        time.Duration

	AccountUpdated int
	StorageUpdated int
	AccountDeleted int
	StorageDeleted int

	// Testing hooks
	onCommit func(states *triestate.Set) // Hook invoked when commit is performed
}

// New creates a new state from a given trie.
func New(root common.Hash, db Database, snaps *snapshot.Tree) (*StateDB, error) {
	tr, err := db.OpenTrie(root)
	if err != nil {
		return nil, err
	}
	sdb := &StateDB{
		db:                   db,
		trie:                 tr,
		originalRoot:         root,
		snaps:                snaps,
		accounts:             make(map[common.Hash][]byte),
		storages:             make(map[common.Hash]map[common.Hash][]byte),
		accountsOrigin:       make(map[common.Address][]byte),
		storagesOrigin:       make(map[common.Address]map[common.Hash][]byte),
		stateObjects:         make(map[common.Address]*stateObject),
		stateObjectsPending:  make(map[common.Address]struct{}),
		stateObjectsDirty:    make(map[common.Address]struct{}),
		stateObjectsDestruct: make(map[common.Address]*types.StateAccount),
		logs:                 make(map[common.Hash][]*types.Log),
		preimages:            make(map[common.Hash][]byte),
		journal:              newJournal(),
		accessList:           newAccessList(),
		transientStorage:     newTransientStorage(),
		hasher:               crypto.NewKeccakState(),
	}
	if sdb.snaps != nil {
		sdb.snap = sdb.snaps.Snapshot(root)
	}
	return sdb, nil
}

// StartPrefetcher initializes a new trie prefetcher to pull in nodes from the
// state trie concurrently while the state is mutated so that when we reach the
// commit phase, most of the needed data is already hot.
func (s *StateDB) StartPrefetcher(namespace string) {
	if s.prefetcher != nil {
		s.prefetcher.close()
		s.prefetcher = nil
	}
	if s.snap != nil {
		s.prefetcher = newTriePrefetcher(s.db, s.originalRoot, namespace)
	}
}

// StopPrefetcher terminates a running prefetcher and reports any leftover stats
// from the gathered metrics.
func (s *StateDB) StopPrefetcher() {
	if s.prefetcher != nil {
		s.prefetcher.close()
		s.prefetcher = nil
	}
}

// setError remembers the first non-nil error it is called with.
func (s *StateDB) setError(err error) {
	if s.dbErr == nil {
		s.dbErr = err
	}
}

// Error returns the memorized database failure occurred earlier.
func (s *StateDB) Error() error {
	return s.dbErr
}

func (s *StateDB) AddLog(log *types.Log) {
	s.journal.append(addLogChange{txhash: s.thash})

	log.TxHash = s.thash
	log.TxIndex = uint(s.txIndex)
	log.Index = s.logSize
	s.logs[s.thash] = append(s.logs[s.thash], log)
	s.logSize++
}

// GetLogs returns the logs matching the specified transaction hash, and annotates
// them with the given blockNumber and blockHash.
func (s *StateDB) GetLogs(hash common.Hash, blockNumber uint64, blockHash common.Hash) []*types.Log {
	logs := s.logs[hash]
	for _, l := range logs {
		l.BlockNumber = blockNumber
		l.BlockHash = blockHash
	}
	return logs
}

func (s *StateDB) Logs() []*types.Log {
	var logs []*types.Log
	for _, lgs := range s.logs {
		logs = append(logs, lgs...)
	}
	return logs
}

// AddPreimage records a SHA3 preimage seen by the VM.
func (s *StateDB) AddPreimage(hash common.Hash, preimage []byte) {
	if _, ok := s.preimages[hash]; !ok {
		s.journal.append(addPreimageChange{hash: hash})
		pi := make([]byte, len(preimage))
		copy(pi, preimage)
		s.preimages[hash] = pi
	}
}

// Preimages returns a list of SHA3 preimages that have been submitted.
func (s *StateDB) Preimages() map[common.Hash][]byte {
	return s.preimages
}

// AddRefund adds gas to the refund counter
func (s *StateDB) AddRefund(gas uint64) {
	s.journal.append(refundChange{prev: s.refund})
	s.refund += gas
}

// SubRefund removes gas from the refund counter.
// This method will panic if the refund counter goes below zero
func (s *StateDB) SubRefund(gas uint64) {
	s.journal.append(refundChange{prev: s.refund})
	if gas > s.refund {
		panic(fmt.Sprintf("Refund counter below zero (gas: %d > refund: %d)", gas, s.refund))
	}
	s.refund -= gas
}

// Exist reports whether the given account address exists in the state.
// Notably this also returns true for self-destructed accounts.
func (s *StateDB) Exist(addr common.Address) bool {
	return s.getStateObject(addr) != nil
}

// Empty returns whether the state object is either non-existent
// or empty according to the EIP161 specification (balance = nonce = code = 0)
func (s *StateDB) Empty(addr common.Address) bool {
	so := s.getStateObject(addr)
	return so == nil || so.empty()
}

// GetBalance retrieves the balance from the given address or 0 if object not found
func (s *StateDB) GetBalance(addr common.Address) *uint256.Int {
	stateObject := s.getStateObject(addr)
	if stateObject != nil {
		return stateObject.Balance()
	}
	return common.U2560
}

// GetNonce retrieves the nonce from the given address or 0 if object not found
func (s *StateDB) GetNonce(addr common.Address) uint64 {
	stateObject := s.getStateObject(addr)
	if stateObject != nil {
		return stateObject.Nonce()
	}

	return 0
}

// GetStorageRoot retrieves the storage root from the given address or empty
// if object not found.
func (s *StateDB) GetStorageRoot(addr common.Address) common.Hash {
	stateObject := s.getStateObject(addr)
	if stateObject != nil {
		return stateObject.Root()
	}
	return common.Hash{}
}

// TxIndex returns the current transaction index set by Prepare.
func (s *StateDB) TxIndex() int {
	return s.txIndex
}

func (s *StateDB) GetCode(addr common.Address) []byte {
	stateObject := s.getStateObject(addr)
	if stateObject != nil {
		return stateObject.Code()
	}
	return nil
}

func (s *StateDB) GetCodeSize(addr common.Address) int {
	stateObject := s.getStateObject(addr)
	if stateObject != nil {
		return stateObject.CodeSize()
	}
	return 0
}

func (s *StateDB) GetCodeHash(addr common.Address) common.Hash {
	stateObject := s.getStateObject(addr)
	if stateObject != nil {
		return common.BytesToHash(stateObject.CodeHash())
	}
	return common.Hash{}
}

// GetState retrieves a value from the given account's storage trie.
func (s *StateDB) GetState(addr common.Address, hash common.Hash) common.Hash {
	stateObject := s.getStateObject(addr)
	if stateObject != nil {
		return stateObject.GetState(hash)
	}
	return common.Hash{}
}

// GetCommittedState retrieves a value from the given account's committed storage trie.
func (s *StateDB) GetCommittedState(addr common.Address, hash common.Hash) common.Hash {
	stateObject := s.getStateObject(addr)
	if stateObject != nil {
		return stateObject.GetCommittedState(hash)
	}
	return common.Hash{}
}

// Database retrieves the low level database supporting the lower level trie ops.
func (s *StateDB) Database() Database {
	return s.db
}

func (s *StateDB) HasSelfDestructed(addr common.Address) bool {
	stateObject := s.getStateObject(addr)
	if stateObject != nil {
		return stateObject.selfDestructed
	}
	return false
}

/*
 * SETTERS
 */

// AddBalance adds amount to the account associated with addr.
func (s *StateDB) AddBalance(addr common.Address, amount *uint256.Int) {
	stateObject := s.getOrNewStateObject(addr)
	if stateObject != nil {
		stateObject.AddBalance(amount)
	}
}

// SubBalance subtracts amount from the account associated with addr.
func (s *StateDB) SubBalance(addr common.Address, amount *uint256.Int) {
	stateObject := s.getOrNewStateObject(addr)
	if stateObject != nil {
		stateObject.SubBalance(amount)
	}
}

func (s *StateDB) SetBalance(addr common.Address, amount *uint256.Int) {
	stateObject := s.getOrNewStateObject(addr)
	if stateObject != nil {
		stateObject.SetBalance(amount)
	}
}

func (s *StateDB) SetNonce(addr common.Address, nonce uint64) {
	stateObject := s.getOrNewStateObject(addr)
	if stateObject != nil {
		stateObject.SetNonce(nonce)
	}
}

func (s *StateDB) SetCode(addr common.Address, code []byte) {
	stateObject := s.getOrNewStateObject(addr)
	if stateObject != nil {
		stateObject.SetCode(crypto.Keccak256Hash(code), code)
	}
}

func (s *StateDB) SetState(addr common.Address, key, value common.Hash) {
	stateObject := s.getOrNewStateObject(addr)
	if stateObject != nil {
		stateObject.SetState(key, value)
	}
}

// SetStorage replaces the entire storage for the specified account with given
// storage. This function should only be used for debugging and the mutations
// must be discarded afterwards.
func (s *StateDB) SetStorage(addr common.Address, storage map[common.Hash]common.Hash) {
	// SetStorage needs to wipe existing storage. We achieve this by pretending
	// that the account self-destructed earlier in this block, by flagging
	// it in stateObjectsDestruct. The effect of doing so is that storage lookups
	// will not hit disk, since it is assumed that the disk-data is belonging
	// to a previous incarnation of the object.
	//
	// TODO(rjl493456442) this function should only be supported by 'unwritable'
	// state and all mutations made should all be discarded afterwards.
	if _, ok := s.stateObjectsDestruct[addr]; !ok {
		s.stateObjectsDestruct[addr] = nil
	}
<<<<<<< HEAD
	stateObject := s.GetOrNewStateObject(addr)
	// If object was already in memory, it might have cached
	// storage slots. These might not be
	// overridden in the new storage set and should be cleared.
	stateObject.clearStorageCache()
=======
	stateObject := s.getOrNewStateObject(addr)
>>>>>>> 5d984796
	for k, v := range storage {
		stateObject.SetState(k, v)
	}
}

// SelfDestruct marks the given account as selfdestructed.
// This clears the account balance.
//
// The account's state object is still available until the state is committed,
// getStateObject will return a non-nil account after SelfDestruct.
func (s *StateDB) SelfDestruct(addr common.Address) {
	stateObject := s.getStateObject(addr)
	if stateObject == nil {
		return
	}
	s.journal.append(selfDestructChange{
		account:     &addr,
		prev:        stateObject.selfDestructed,
		prevbalance: new(uint256.Int).Set(stateObject.Balance()),
	})
	stateObject.markSelfdestructed()
	stateObject.data.Balance = new(uint256.Int)
}

func (s *StateDB) Selfdestruct6780(addr common.Address) {
	stateObject := s.getStateObject(addr)
	if stateObject == nil {
		return
	}

	if stateObject.created {
		s.SelfDestruct(addr)
	}
}

// SetTransientState sets transient storage for a given account. It
// adds the change to the journal so that it can be rolled back
// to its previous value if there is a revert.
func (s *StateDB) SetTransientState(addr common.Address, key, value common.Hash) {
	prev := s.GetTransientState(addr, key)
	if prev == value {
		return
	}
	s.journal.append(transientStorageChange{
		account:  &addr,
		key:      key,
		prevalue: prev,
	})
	s.setTransientState(addr, key, value)
}

// setTransientState is a lower level setter for transient storage. It
// is called during a revert to prevent modifications to the journal.
func (s *StateDB) setTransientState(addr common.Address, key, value common.Hash) {
	s.transientStorage.Set(addr, key, value)
}

// GetTransientState gets transient storage for a given account.
func (s *StateDB) GetTransientState(addr common.Address, key common.Hash) common.Hash {
	return s.transientStorage.Get(addr, key)
}

//
// Setting, updating & deleting state object methods.
//

// updateStateObject writes the given object to the trie.
func (s *StateDB) updateStateObject(obj *stateObject) {
	// Track the amount of time wasted on updating the account from the trie
	if metrics.EnabledExpensive {
		defer func(start time.Time) { s.AccountUpdates += time.Since(start) }(time.Now())
	}
	// Encode the account and update the account trie
	addr := obj.Address()
	if err := s.trie.UpdateAccount(addr, &obj.data); err != nil {
		s.setError(fmt.Errorf("updateStateObject (%x) error: %v", addr[:], err))
	}
	if obj.dirtyCode {
		s.trie.UpdateContractCode(obj.Address(), common.BytesToHash(obj.CodeHash()), obj.code)
	}
	// Cache the data until commit. Note, this update mechanism is not symmetric
	// to the deletion, because whereas it is enough to track account updates
	// at commit time, deletions need tracking at transaction boundary level to
	// ensure we capture state clearing.
	s.accounts[obj.addrHash] = types.SlimAccountRLP(obj.data)

	// Track the original value of mutated account, nil means it was not present.
	// Skip if it has been tracked (because updateStateObject may be called
	// multiple times in a block).
	if _, ok := s.accountsOrigin[obj.address]; !ok {
		if obj.origin == nil {
			s.accountsOrigin[obj.address] = nil
		} else {
			s.accountsOrigin[obj.address] = types.SlimAccountRLP(*obj.origin)
		}
	}
}

// deleteStateObject removes the given object from the state trie.
func (s *StateDB) deleteStateObject(obj *stateObject) {
	// Track the amount of time wasted on deleting the account from the trie
	if metrics.EnabledExpensive {
		defer func(start time.Time) { s.AccountUpdates += time.Since(start) }(time.Now())
	}
	// Delete the account from the trie
	addr := obj.Address()
	if err := s.trie.DeleteAccount(addr); err != nil {
		s.setError(fmt.Errorf("deleteStateObject (%x) error: %v", addr[:], err))
	}
}

// getStateObject retrieves a state object given by the address, returning nil if
// the object is not found or was deleted in this execution context. If you need
// to differentiate between non-existent/just-deleted, use getDeletedStateObject.
func (s *StateDB) getStateObject(addr common.Address) *stateObject {
	if obj := s.getDeletedStateObject(addr); obj != nil && !obj.deleted {
		return obj
	}
	return nil
}

// getDeletedStateObject is similar to getStateObject, but instead of returning
// nil for a deleted state object, it returns the actual object with the deleted
// flag set. This is needed by the state journal to revert to the correct s-
// destructed object instead of wiping all knowledge about the state object.
func (s *StateDB) getDeletedStateObject(addr common.Address) *stateObject {
	// Prefer live objects if any is available
	if obj := s.stateObjects[addr]; obj != nil {
		return obj
	}
	// If no live objects are available, attempt to use snapshots
	var data *types.StateAccount
	if s.snap != nil {
		start := time.Now()
		acc, err := s.snap.Account(crypto.HashData(s.hasher, addr.Bytes()))
		if metrics.EnabledExpensive {
			s.SnapshotAccountReads += time.Since(start)
		}
		if err == nil {
			if acc == nil {
				return nil
			}
			data = &types.StateAccount{
				Nonce:    acc.Nonce,
				Balance:  acc.Balance,
				CodeHash: acc.CodeHash,
				Root:     common.BytesToHash(acc.Root),
			}
			if len(data.CodeHash) == 0 {
				data.CodeHash = types.EmptyCodeHash.Bytes()
			}
			if data.Root == (common.Hash{}) {
				data.Root = types.EmptyRootHash
			}
		}
	}
	// If snapshot unavailable or reading from it failed, load from the database
	if data == nil {
		start := time.Now()
		var err error
		data, err = s.trie.GetAccount(addr)
		if metrics.EnabledExpensive {
			s.AccountReads += time.Since(start)
		}
		if err != nil {
			s.setError(fmt.Errorf("getDeleteStateObject (%x) error: %w", addr.Bytes(), err))
			return nil
		}
		if data == nil {
			return nil
		}
	}
	// Insert into the live set
	obj := newObject(s, addr, data)
	s.setStateObject(obj)
	return obj
}

func (s *StateDB) setStateObject(object *stateObject) {
	s.stateObjects[object.Address()] = object
}

// getOrNewStateObject retrieves a state object or create a new state object if nil.
func (s *StateDB) getOrNewStateObject(addr common.Address) *stateObject {
	stateObject := s.getStateObject(addr)
	if stateObject == nil {
		stateObject, _ = s.createObject(addr)
	}
	return stateObject
}

// createObject creates a new state object. If there is an existing account with
// the given address, it is overwritten and returned as the second return value.
func (s *StateDB) createObject(addr common.Address) (newobj, prev *stateObject) {
	prev = s.getDeletedStateObject(addr) // Note, prev might have been deleted, we need that!
	newobj = newObject(s, addr, nil)
	if prev == nil {
		s.journal.append(createObjectChange{account: &addr})
	} else {
		// The original account should be marked as destructed and all cached
		// account and storage data should be cleared as well. Note, it must
		// be done here, otherwise the destruction event of "original account"
		// will be lost.
		_, prevdestruct := s.stateObjectsDestruct[prev.address]
		if !prevdestruct {
			s.stateObjectsDestruct[prev.address] = prev.origin
		}
		// There may be some cached account/storage data already since IntermediateRoot
		// will be called for each transaction before byzantium fork which will always
		// cache the latest account/storage data.
		prevAccount, ok := s.accountsOrigin[prev.address]
		s.journal.append(resetObjectChange{
			account:                &addr,
			prev:                   prev,
			prevdestruct:           prevdestruct,
			prevAccount:            s.accounts[prev.addrHash],
			prevStorage:            s.storages[prev.addrHash],
			prevAccountOriginExist: ok,
			prevAccountOrigin:      prevAccount,
			prevStorageOrigin:      s.storagesOrigin[prev.address],
		})
		delete(s.accounts, prev.addrHash)
		delete(s.storages, prev.addrHash)
		delete(s.accountsOrigin, prev.address)
		delete(s.storagesOrigin, prev.address)
	}
	s.setStateObject(newobj)
	if prev != nil && !prev.deleted {
		return newobj, prev
	}
	return newobj, nil
}

// CreateAccount explicitly creates a state object. If a state object with the address
// already exists the balance is carried over to the new account.
//
// CreateAccount is called during the EVM CREATE operation. The situation might arise that
// a contract does the following:
//
//  1. sends funds to sha(account ++ (nonce + 1))
//  2. tx_create(sha(account ++ nonce)) (note that this gets the address of 1)
//
// Carrying over the balance ensures that Ether doesn't disappear.
func (s *StateDB) CreateAccount(addr common.Address) {
	newObj, prev := s.createObject(addr)
	if prev != nil {
		newObj.setBalance(prev.data.Balance)
	}
}

// Copy creates a deep, independent copy of the state.
// Snapshots of the copied state cannot be applied to the copy.
func (s *StateDB) Copy() *StateDB {
	// Copy all the basic fields, initialize the memory ones
	state := &StateDB{
		db:                   s.db,
		trie:                 s.db.CopyTrie(s.trie),
		originalRoot:         s.originalRoot,
		accounts:             make(map[common.Hash][]byte),
		storages:             make(map[common.Hash]map[common.Hash][]byte),
		accountsOrigin:       make(map[common.Address][]byte),
		storagesOrigin:       make(map[common.Address]map[common.Hash][]byte),
		stateObjects:         make(map[common.Address]*stateObject, len(s.journal.dirties)),
		stateObjectsPending:  make(map[common.Address]struct{}, len(s.stateObjectsPending)),
		stateObjectsDirty:    make(map[common.Address]struct{}, len(s.journal.dirties)),
		stateObjectsDestruct: make(map[common.Address]*types.StateAccount, len(s.stateObjectsDestruct)),
		refund:               s.refund,
		logs:                 make(map[common.Hash][]*types.Log, len(s.logs)),
		logSize:              s.logSize,
		preimages:            make(map[common.Hash][]byte, len(s.preimages)),
		journal:              newJournal(),
		hasher:               crypto.NewKeccakState(),

		// In order for the block producer to be able to use and make additions
		// to the snapshot tree, we need to copy that as well. Otherwise, any
		// block mined by ourselves will cause gaps in the tree, and force the
		// miner to operate trie-backed only.
		snaps: s.snaps,
		snap:  s.snap,
	}
	// Copy the dirty states, logs, and preimages
	for addr := range s.journal.dirties {
		// As documented [here](https://github.com/ethereum/go-ethereum/pull/16485#issuecomment-380438527),
		// and in the Finalise-method, there is a case where an object is in the journal but not
		// in the stateObjects: OOG after touch on ripeMD prior to Byzantium. Thus, we need to check for
		// nil
		if object, exist := s.stateObjects[addr]; exist {
			// Even though the original object is dirty, we are not copying the journal,
			// so we need to make sure that any side-effect the journal would have caused
			// during a commit (or similar op) is already applied to the copy.
			state.stateObjects[addr] = object.deepCopy(state)

			state.stateObjectsDirty[addr] = struct{}{}   // Mark the copy dirty to force internal (code/state) commits
			state.stateObjectsPending[addr] = struct{}{} // Mark the copy pending to force external (account) commits
		}
	}
	// Above, we don't copy the actual journal. This means that if the copy
	// is copied, the loop above will be a no-op, since the copy's journal
	// is empty. Thus, here we iterate over stateObjects, to enable copies
	// of copies.
	for addr := range s.stateObjectsPending {
		if _, exist := state.stateObjects[addr]; !exist {
			state.stateObjects[addr] = s.stateObjects[addr].deepCopy(state)
		}
		state.stateObjectsPending[addr] = struct{}{}
	}
	for addr := range s.stateObjectsDirty {
		if _, exist := state.stateObjects[addr]; !exist {
			state.stateObjects[addr] = s.stateObjects[addr].deepCopy(state)
		}
		state.stateObjectsDirty[addr] = struct{}{}
	}
	// Deep copy the destruction markers.
	for addr, value := range s.stateObjectsDestruct {
		state.stateObjectsDestruct[addr] = value
	}
	// Deep copy the state changes made in the scope of block
	// along with their original values.
	state.accounts = copySet(s.accounts)
	state.storages = copy2DSet(s.storages)
	state.accountsOrigin = copySet(state.accountsOrigin)
	state.storagesOrigin = copy2DSet(state.storagesOrigin)

	// Deep copy the logs occurred in the scope of block
	for hash, logs := range s.logs {
		cpy := make([]*types.Log, len(logs))
		for i, l := range logs {
			cpy[i] = new(types.Log)
			*cpy[i] = *l
		}
		state.logs[hash] = cpy
	}
	// Deep copy the preimages occurred in the scope of block
	for hash, preimage := range s.preimages {
		state.preimages[hash] = preimage
	}
	// Do we need to copy the access list and transient storage?
	// In practice: No. At the start of a transaction, these two lists are empty.
	// In practice, we only ever copy state _between_ transactions/blocks, never
	// in the middle of a transaction. However, it doesn't cost us much to copy
	// empty lists, so we do it anyway to not blow up if we ever decide copy them
	// in the middle of a transaction.
	state.accessList = s.accessList.Copy()
	state.transientStorage = s.transientStorage.Copy()

	// If there's a prefetcher running, make an inactive copy of it that can
	// only access data but does not actively preload (since the user will not
	// know that they need to explicitly terminate an active copy).
	if s.prefetcher != nil {
		state.prefetcher = s.prefetcher.copy()
	}
	return state
}

// Snapshot returns an identifier for the current revision of the state.
func (s *StateDB) Snapshot() int {
	id := s.nextRevisionId
	s.nextRevisionId++
	s.validRevisions = append(s.validRevisions, revision{id, s.journal.length()})
	return id
}

// RevertToSnapshot reverts all state changes made since the given revision.
func (s *StateDB) RevertToSnapshot(revid int) {
	// Find the snapshot in the stack of valid snapshots.
	idx := sort.Search(len(s.validRevisions), func(i int) bool {
		return s.validRevisions[i].id >= revid
	})
	if idx == len(s.validRevisions) || s.validRevisions[idx].id != revid {
		panic(fmt.Errorf("revision id %v cannot be reverted", revid))
	}
	snapshot := s.validRevisions[idx].journalIndex

	// Replay the journal to undo changes and remove invalidated snapshots
	s.journal.revert(s, snapshot)
	s.validRevisions = s.validRevisions[:idx]
}

// GetRefund returns the current value of the refund counter.
func (s *StateDB) GetRefund() uint64 {
	return s.refund
}

// Finalise finalises the state by removing the destructed objects and clears
// the journal as well as the refunds. Finalise, however, will not push any updates
// into the tries just yet. Only IntermediateRoot or Commit will do that.
func (s *StateDB) Finalise(deleteEmptyObjects bool) {
	addressesToPrefetch := make([][]byte, 0, len(s.journal.dirties))
	for addr := range s.journal.dirties {
		obj, exist := s.stateObjects[addr]
		if !exist {
			// ripeMD is 'touched' at block 1714175, in tx 0x1237f737031e40bcde4a8b7e717b2d15e3ecadfe49bb1bbc71ee9deb09c6fcf2
			// That tx goes out of gas, and although the notion of 'touched' does not exist there, the
			// touch-event will still be recorded in the journal. Since ripeMD is a special snowflake,
			// it will persist in the journal even though the journal is reverted. In this special circumstance,
			// it may exist in `s.journal.dirties` but not in `s.stateObjects`.
			// Thus, we can safely ignore it here
			continue
		}
		if obj.selfDestructed || (deleteEmptyObjects && obj.empty()) {
			obj.deleted = true

			// We need to maintain account deletions explicitly (will remain
			// set indefinitely). Note only the first occurred self-destruct
			// event is tracked.
			if _, ok := s.stateObjectsDestruct[obj.address]; !ok {
				s.stateObjectsDestruct[obj.address] = obj.origin
			}
			// Note, we can't do this only at the end of a block because multiple
			// transactions within the same block might self destruct and then
			// resurrect an account; but the snapshotter needs both events.
			delete(s.accounts, obj.addrHash)      // Clear out any previously updated account data (may be recreated via a resurrect)
			delete(s.storages, obj.addrHash)      // Clear out any previously updated storage data (may be recreated via a resurrect)
			delete(s.accountsOrigin, obj.address) // Clear out any previously updated account data (may be recreated via a resurrect)
			delete(s.storagesOrigin, obj.address) // Clear out any previously updated storage data (may be recreated via a resurrect)
		} else {
			obj.finalise(true) // Prefetch slots in the background
		}
		obj.created = false
		s.stateObjectsPending[addr] = struct{}{}
		s.stateObjectsDirty[addr] = struct{}{}

		// At this point, also ship the address off to the precacher. The precacher
		// will start loading tries, and when the change is eventually committed,
		// the commit-phase will be a lot faster
		addressesToPrefetch = append(addressesToPrefetch, common.CopyBytes(addr[:])) // Copy needed for closure
	}
	if s.prefetcher != nil && len(addressesToPrefetch) > 0 {
		s.prefetcher.prefetch(common.Hash{}, s.originalRoot, common.Address{}, addressesToPrefetch)
	}
	// Invalidate journal because reverting across transactions is not allowed.
	s.clearJournalAndRefund()
}

// IntermediateRoot computes the current root hash of the state trie.
// It is called in between transactions to get the root hash that
// goes into transaction receipts.
func (s *StateDB) IntermediateRoot(deleteEmptyObjects bool) common.Hash {
	// Finalise all the dirty storage states and write them into the tries
	s.Finalise(deleteEmptyObjects)

	// If there was a trie prefetcher operating, it gets aborted and irrevocably
	// modified after we start retrieving tries. Remove it from the statedb after
	// this round of use.
	//
	// This is weird pre-byzantium since the first tx runs with a prefetcher and
	// the remainder without, but pre-byzantium even the initial prefetcher is
	// useless, so no sleep lost.
	prefetcher := s.prefetcher
	if s.prefetcher != nil {
		defer func() {
			s.prefetcher.close()
			s.prefetcher = nil
		}()
	}
	// Although naively it makes sense to retrieve the account trie and then do
	// the contract storage and account updates sequentially, that short circuits
	// the account prefetcher. Instead, let's process all the storage updates
	// first, giving the account prefetches just a few more milliseconds of time
	// to pull useful data from disk.
	for addr := range s.stateObjectsPending {
		if obj := s.stateObjects[addr]; !obj.deleted {
			obj.updateRoot()
		}
	}
	// Now we're about to start to write changes to the trie. The trie is so far
	// _untouched_. We can check with the prefetcher, if it can give us a trie
	// which has the same root, but also has some content loaded into it.
	if prefetcher != nil {
		if trie := prefetcher.trie(common.Hash{}, s.originalRoot); trie != nil {
			s.trie = trie
		}
	}
	usedAddrs := make([][]byte, 0, len(s.stateObjectsPending))
	for addr := range s.stateObjectsPending {
		if obj := s.stateObjects[addr]; obj.deleted {
			s.deleteStateObject(obj)
			s.AccountDeleted += 1
		} else {
			s.updateStateObject(obj)
			s.AccountUpdated += 1
		}
		usedAddrs = append(usedAddrs, common.CopyBytes(addr[:])) // Copy needed for closure
	}
	if prefetcher != nil {
		prefetcher.used(common.Hash{}, s.originalRoot, usedAddrs)
	}
	if len(s.stateObjectsPending) > 0 {
		s.stateObjectsPending = make(map[common.Address]struct{})
	}
	// Track the amount of time wasted on hashing the account trie
	if metrics.EnabledExpensive {
		defer func(start time.Time) { s.AccountHashes += time.Since(start) }(time.Now())
	}
	return s.trie.Hash()
}

// SetTxContext sets the current transaction hash and index which are
// used when the EVM emits new state logs. It should be invoked before
// transaction execution.
func (s *StateDB) SetTxContext(thash common.Hash, ti int) {
	s.thash = thash
	s.txIndex = ti
}

func (s *StateDB) clearJournalAndRefund() {
	if len(s.journal.entries) > 0 {
		s.journal = newJournal()
		s.refund = 0
	}
	s.validRevisions = s.validRevisions[:0] // Snapshots can be created without journal entries
}

// fastDeleteStorage is the function that efficiently deletes the storage trie
// of a specific account. It leverages the associated state snapshot for fast
// storage iteration and constructs trie node deletion markers by creating
// stack trie with iterated slots.
func (s *StateDB) fastDeleteStorage(addrHash common.Hash, root common.Hash) (bool, common.StorageSize, map[common.Hash][]byte, *trienode.NodeSet, error) {
	iter, err := s.snaps.StorageIterator(s.originalRoot, addrHash, common.Hash{})
	if err != nil {
		return false, 0, nil, nil, err
	}
	defer iter.Release()

	var (
		size  common.StorageSize
		nodes = trienode.NewNodeSet(addrHash)
		slots = make(map[common.Hash][]byte)
	)
	options := trie.NewStackTrieOptions()
	options = options.WithWriter(func(path []byte, hash common.Hash, blob []byte) {
		nodes.AddNode(path, trienode.NewDeleted())
		size += common.StorageSize(len(path))
	})
	stack := trie.NewStackTrie(options)
	for iter.Next() {
		if size > storageDeleteLimit {
			return true, size, nil, nil, nil
		}
		slot := common.CopyBytes(iter.Slot())
		if err := iter.Error(); err != nil { // error might occur after Slot function
			return false, 0, nil, nil, err
		}
		size += common.StorageSize(common.HashLength + len(slot))
		slots[iter.Hash()] = slot

		if err := stack.Update(iter.Hash().Bytes(), slot); err != nil {
			return false, 0, nil, nil, err
		}
	}
	if err := iter.Error(); err != nil { // error might occur during iteration
		return false, 0, nil, nil, err
	}
	if stack.Hash() != root {
		return false, 0, nil, nil, fmt.Errorf("snapshot is not matched, exp %x, got %x", root, stack.Hash())
	}
	return false, size, slots, nodes, nil
}

// slowDeleteStorage serves as a less-efficient alternative to "fastDeleteStorage,"
// employed when the associated state snapshot is not available. It iterates the
// storage slots along with all internal trie nodes via trie directly.
func (s *StateDB) slowDeleteStorage(addr common.Address, addrHash common.Hash, root common.Hash) (bool, common.StorageSize, map[common.Hash][]byte, *trienode.NodeSet, error) {
	tr, err := s.db.OpenStorageTrie(s.originalRoot, addr, root, s.trie)
	if err != nil {
		return false, 0, nil, nil, fmt.Errorf("failed to open storage trie, err: %w", err)
	}
	it, err := tr.NodeIterator(nil)
	if err != nil {
		return false, 0, nil, nil, fmt.Errorf("failed to open storage iterator, err: %w", err)
	}
	var (
		size  common.StorageSize
		nodes = trienode.NewNodeSet(addrHash)
		slots = make(map[common.Hash][]byte)
	)
	for it.Next(true) {
		if size > storageDeleteLimit {
			return true, size, nil, nil, nil
		}
		if it.Leaf() {
			slots[common.BytesToHash(it.LeafKey())] = common.CopyBytes(it.LeafBlob())
			size += common.StorageSize(common.HashLength + len(it.LeafBlob()))
			continue
		}
		if it.Hash() == (common.Hash{}) {
			continue
		}
		size += common.StorageSize(len(it.Path()))
		nodes.AddNode(it.Path(), trienode.NewDeleted())
	}
	if err := it.Error(); err != nil {
		return false, 0, nil, nil, err
	}
	return false, size, slots, nodes, nil
}

// deleteStorage is designed to delete the storage trie of a designated account.
// It could potentially be terminated if the storage size is excessively large,
// potentially leading to an out-of-memory panic. The function will make an attempt
// to utilize an efficient strategy if the associated state snapshot is reachable;
// otherwise, it will resort to a less-efficient approach.
func (s *StateDB) deleteStorage(addr common.Address, addrHash common.Hash, root common.Hash) (bool, map[common.Hash][]byte, *trienode.NodeSet, error) {
	var (
		start   = time.Now()
		err     error
		aborted bool
		size    common.StorageSize
		slots   map[common.Hash][]byte
		nodes   *trienode.NodeSet
	)
	// The fast approach can be failed if the snapshot is not fully
	// generated, or it's internally corrupted. Fallback to the slow
	// one just in case.
	if s.snap != nil {
		aborted, size, slots, nodes, err = s.fastDeleteStorage(addrHash, root)
	}
	if s.snap == nil || err != nil {
		aborted, size, slots, nodes, err = s.slowDeleteStorage(addr, addrHash, root)
	}
	if err != nil {
		return false, nil, nil, err
	}
	if metrics.EnabledExpensive {
		if aborted {
			slotDeletionSkip.Inc(1)
		}
		n := int64(len(slots))

		slotDeletionMaxCount.UpdateIfGt(int64(len(slots)))
		slotDeletionMaxSize.UpdateIfGt(int64(size))

		slotDeletionTimer.UpdateSince(start)
		slotDeletionCount.Mark(n)
		slotDeletionSize.Mark(int64(size))
	}
	return aborted, slots, nodes, nil
}

// handleDestruction processes all destruction markers and deletes the account
// and associated storage slots if necessary. There are four possible situations
// here:
//
//   - the account was not existent and be marked as destructed
//
//   - the account was not existent and be marked as destructed,
//     however, it's resurrected later in the same block.
//
//   - the account was existent and be marked as destructed
//
//   - the account was existent and be marked as destructed,
//     however it's resurrected later in the same block.
//
// In case (a), nothing needs be deleted, nil to nil transition can be ignored.
//
// In case (b), nothing needs be deleted, nil is used as the original value for
// newly created account and storages
//
// In case (c), **original** account along with its storages should be deleted,
// with their values be tracked as original value.
//
// In case (d), **original** account along with its storages should be deleted,
// with their values be tracked as original value.
func (s *StateDB) handleDestruction(nodes *trienode.MergedNodeSet) (map[common.Address]struct{}, error) {
	// Short circuit if geth is running with hash mode. This procedure can consume
	// considerable time and storage deletion isn't supported in hash mode, thus
	// preemptively avoiding unnecessary expenses.
	incomplete := make(map[common.Address]struct{})
	if s.db.TrieDB().Scheme() == rawdb.HashScheme {
		return incomplete, nil
	}
	for addr, prev := range s.stateObjectsDestruct {
		// The original account was non-existing, and it's marked as destructed
		// in the scope of block. It can be case (a) or (b).
		// - for (a), skip it without doing anything.
		// - for (b), track account's original value as nil. It may overwrite
		//   the data cached in s.accountsOrigin set by 'updateStateObject'.
		addrHash := crypto.Keccak256Hash(addr[:])
		if prev == nil {
			if _, ok := s.accounts[addrHash]; ok {
				s.accountsOrigin[addr] = nil // case (b)
			}
			continue
		}
		// It can overwrite the data in s.accountsOrigin set by 'updateStateObject'.
		s.accountsOrigin[addr] = types.SlimAccountRLP(*prev) // case (c) or (d)

		// Short circuit if the storage was empty.
		if prev.Root == types.EmptyRootHash {
			continue
		}
		// Remove storage slots belong to the account.
		aborted, slots, set, err := s.deleteStorage(addr, addrHash, prev.Root)
		if err != nil {
			return nil, fmt.Errorf("failed to delete storage, err: %w", err)
		}
		// The storage is too huge to handle, skip it but mark as incomplete.
		// For case (d), the account is resurrected might with a few slots
		// created. In this case, wipe the entire storage state diff because
		// of aborted deletion.
		if aborted {
			incomplete[addr] = struct{}{}
			delete(s.storagesOrigin, addr)
			continue
		}
		if s.storagesOrigin[addr] == nil {
			s.storagesOrigin[addr] = slots
		} else {
			// It can overwrite the data in s.storagesOrigin[addrHash] set by
			// 'object.updateTrie'.
			for key, val := range slots {
				s.storagesOrigin[addr][key] = val
			}
		}
		if err := nodes.Merge(set); err != nil {
			return nil, err
		}
	}
	return incomplete, nil
}

// Commit writes the state to the underlying in-memory trie database.
// Once the state is committed, tries cached in stateDB (including account
// trie, storage tries) will no longer be functional. A new state instance
// must be created with new root and updated database for accessing post-
// commit states.
//
// The associated block number of the state transition is also provided
// for more chain context.
func (s *StateDB) Commit(block uint64, deleteEmptyObjects bool) (common.Hash, error) {
	// Short circuit in case any database failure occurred earlier.
	if s.dbErr != nil {
		return common.Hash{}, fmt.Errorf("commit aborted due to earlier error: %v", s.dbErr)
	}
	// Finalize any pending changes and merge everything into the tries
	s.IntermediateRoot(deleteEmptyObjects)

	// Commit objects to the trie, measuring the elapsed time
	var (
		accountTrieNodesUpdated int
		accountTrieNodesDeleted int
		storageTrieNodesUpdated int
		storageTrieNodesDeleted int
		nodes                   = trienode.NewMergedNodeSet()
		codeWriter              = s.db.DiskDB().NewBatch()
	)
	// Handle all state deletions first
	incomplete, err := s.handleDestruction(nodes)
	if err != nil {
		return common.Hash{}, err
	}
	// Handle all state updates afterwards
	for addr := range s.stateObjectsDirty {
		obj := s.stateObjects[addr]
		if obj.deleted {
			continue
		}
		// Write any contract code associated with the state object
		if obj.code != nil && obj.dirtyCode {
			rawdb.WriteCode(codeWriter, common.BytesToHash(obj.CodeHash()), obj.code)
			obj.dirtyCode = false
		}
		// Write any storage changes in the state object to its storage trie
		set, err := obj.commit()
		if err != nil {
			return common.Hash{}, err
		}
		// Merge the dirty nodes of storage trie into global set. It is possible
		// that the account was destructed and then resurrected in the same block.
		// In this case, the node set is shared by both accounts.
		if set != nil {
			if err := nodes.Merge(set); err != nil {
				return common.Hash{}, err
			}
			updates, deleted := set.Size()
			storageTrieNodesUpdated += updates
			storageTrieNodesDeleted += deleted
		}
	}
	if codeWriter.ValueSize() > 0 {
		if err := codeWriter.Write(); err != nil {
			log.Crit("Failed to commit dirty codes", "error", err)
		}
	}
	// Write the account trie changes, measuring the amount of wasted time
	var start time.Time
	if metrics.EnabledExpensive {
		start = time.Now()
	}
	root, set, err := s.trie.Commit(true)
	if err != nil {
		return common.Hash{}, err
	}
	// Merge the dirty nodes of account trie into global set
	if set != nil {
		if err := nodes.Merge(set); err != nil {
			return common.Hash{}, err
		}
		accountTrieNodesUpdated, accountTrieNodesDeleted = set.Size()
	}
	if metrics.EnabledExpensive {
		s.AccountCommits += time.Since(start)

		accountUpdatedMeter.Mark(int64(s.AccountUpdated))
		storageUpdatedMeter.Mark(int64(s.StorageUpdated))
		accountDeletedMeter.Mark(int64(s.AccountDeleted))
		storageDeletedMeter.Mark(int64(s.StorageDeleted))
		accountTrieUpdatedMeter.Mark(int64(accountTrieNodesUpdated))
		accountTrieDeletedMeter.Mark(int64(accountTrieNodesDeleted))
		storageTriesUpdatedMeter.Mark(int64(storageTrieNodesUpdated))
		storageTriesDeletedMeter.Mark(int64(storageTrieNodesDeleted))
		s.AccountUpdated, s.AccountDeleted = 0, 0
		s.StorageUpdated, s.StorageDeleted = 0, 0
	}
	// If snapshotting is enabled, update the snapshot tree with this new version
	if s.snap != nil {
		start := time.Now()
		// Only update if there's a state transition (skip empty Clique blocks)
		if parent := s.snap.Root(); parent != root {
			if err := s.snaps.Update(root, parent, s.convertAccountSet(s.stateObjectsDestruct), s.accounts, s.storages); err != nil {
				log.Warn("Failed to update snapshot tree", "from", parent, "to", root, "err", err)
			}
			// Keep 128 diff layers in the memory, persistent layer is 129th.
			// - head layer is paired with HEAD state
			// - head-1 layer is paired with HEAD-1 state
			// - head-127 layer(bottom-most diff layer) is paired with HEAD-127 state
			if err := s.snaps.Cap(root, 128); err != nil {
				log.Warn("Failed to cap snapshot tree", "root", root, "layers", 128, "err", err)
			}
		}
		if metrics.EnabledExpensive {
			s.SnapshotCommits += time.Since(start)
		}
		s.snap = nil
	}
	if root == (common.Hash{}) {
		root = types.EmptyRootHash
	}
	origin := s.originalRoot
	if origin == (common.Hash{}) {
		origin = types.EmptyRootHash
	}
	if root != origin {
		start := time.Now()
		set := triestate.New(s.accountsOrigin, s.storagesOrigin, incomplete)
		if err := s.db.TrieDB().Update(root, origin, block, nodes, set); err != nil {
			return common.Hash{}, err
		}
		s.originalRoot = root
		if metrics.EnabledExpensive {
			s.TrieDBCommits += time.Since(start)
		}
		if s.onCommit != nil {
			s.onCommit(set)
		}
	}
	// Clear all internal flags at the end of commit operation.
	s.accounts = make(map[common.Hash][]byte)
	s.storages = make(map[common.Hash]map[common.Hash][]byte)
	s.accountsOrigin = make(map[common.Address][]byte)
	s.storagesOrigin = make(map[common.Address]map[common.Hash][]byte)
	s.stateObjectsDirty = make(map[common.Address]struct{})
	s.stateObjectsDestruct = make(map[common.Address]*types.StateAccount)
	return root, nil
}

// Prepare handles the preparatory steps for executing a state transition with.
// This method must be invoked before state transition.
//
// Berlin fork:
// - Add sender to access list (2929)
// - Add destination to access list (2929)
// - Add precompiles to access list (2929)
// - Add the contents of the optional tx access list (2930)
//
// Potential EIPs:
// - Reset access list (Berlin)
// - Add coinbase to access list (EIP-3651)
// - Reset transient storage (EIP-1153)
func (s *StateDB) Prepare(rules params.Rules, sender, coinbase common.Address, dst *common.Address, precompiles []common.Address, list types.AccessList) {
	if rules.IsBerlin {
		// Clear out any leftover from previous executions
		al := newAccessList()
		s.accessList = al

		al.AddAddress(sender)
		if dst != nil {
			al.AddAddress(*dst)
			// If it's a create-tx, the destination will be added inside evm.create
		}
		for _, addr := range precompiles {
			al.AddAddress(addr)
		}
		for _, el := range list {
			al.AddAddress(el.Address)
			for _, key := range el.StorageKeys {
				al.AddSlot(el.Address, key)
			}
		}
		if rules.IsShanghai { // EIP-3651: warm coinbase
			al.AddAddress(coinbase)
		}
	}
	// Reset transient storage at the beginning of transaction execution
	s.transientStorage = newTransientStorage()
}

// AddAddressToAccessList adds the given address to the access list
func (s *StateDB) AddAddressToAccessList(addr common.Address) {
	if s.accessList.AddAddress(addr) {
		s.journal.append(accessListAddAccountChange{&addr})
	}
}

// AddSlotToAccessList adds the given (address, slot)-tuple to the access list
func (s *StateDB) AddSlotToAccessList(addr common.Address, slot common.Hash) {
	addrMod, slotMod := s.accessList.AddSlot(addr, slot)
	if addrMod {
		// In practice, this should not happen, since there is no way to enter the
		// scope of 'address' without having the 'address' become already added
		// to the access list (via call-variant, create, etc).
		// Better safe than sorry, though
		s.journal.append(accessListAddAccountChange{&addr})
	}
	if slotMod {
		s.journal.append(accessListAddSlotChange{
			address: &addr,
			slot:    &slot,
		})
	}
}

// AddressInAccessList returns true if the given address is in the access list.
func (s *StateDB) AddressInAccessList(addr common.Address) bool {
	return s.accessList.ContainsAddress(addr)
}

// SlotInAccessList returns true if the given (address, slot)-tuple is in the access list.
func (s *StateDB) SlotInAccessList(addr common.Address, slot common.Hash) (addressPresent bool, slotPresent bool) {
	return s.accessList.Contains(addr, slot)
}

// convertAccountSet converts a provided account set from address keyed to hash keyed.
func (s *StateDB) convertAccountSet(set map[common.Address]*types.StateAccount) map[common.Hash]struct{} {
	ret := make(map[common.Hash]struct{}, len(set))
	for addr := range set {
		obj, exist := s.stateObjects[addr]
		if !exist {
			ret[crypto.Keccak256Hash(addr[:])] = struct{}{}
		} else {
			ret[obj.addrHash] = struct{}{}
		}
	}
	return ret
}

// copySet returns a deep-copied set.
func copySet[k comparable](set map[k][]byte) map[k][]byte {
	copied := make(map[k][]byte, len(set))
	for key, val := range set {
		copied[key] = common.CopyBytes(val)
	}
	return copied
}

// copy2DSet returns a two-dimensional deep-copied set.
func copy2DSet[k comparable](set map[k]map[common.Hash][]byte) map[k]map[common.Hash][]byte {
	copied := make(map[k]map[common.Hash][]byte, len(set))
	for addr, subset := range set {
		copied[addr] = make(map[common.Hash][]byte, len(subset))
		for key, val := range subset {
			copied[addr][key] = common.CopyBytes(val)
		}
	}
	return copied
}<|MERGE_RESOLUTION|>--- conflicted
+++ resolved
@@ -431,15 +431,11 @@
 	if _, ok := s.stateObjectsDestruct[addr]; !ok {
 		s.stateObjectsDestruct[addr] = nil
 	}
-<<<<<<< HEAD
-	stateObject := s.GetOrNewStateObject(addr)
+	stateObject := s.getOrNewStateObject(addr)
 	// If object was already in memory, it might have cached
 	// storage slots. These might not be
 	// overridden in the new storage set and should be cleared.
 	stateObject.clearStorageCache()
-=======
-	stateObject := s.getOrNewStateObject(addr)
->>>>>>> 5d984796
 	for k, v := range storage {
 		stateObject.SetState(k, v)
 	}
